import warnings

import numpy as np
import pulp
from geopandas import GeoDataFrame
from scipy.spatial.distance import cdist

from .base import (
    BackupPercentageMixinMixin,
    BaseOutputMixin,
    CoveragePercentageMixin,
    FacilityModelBuilder,
<<<<<<< HEAD
    SpecificationError
=======
    LocateSolver,
>>>>>>> 936c7104
)


class LSCP(LocateSolver, BaseOutputMixin):
    r"""
    Implement the Location Set Covering Problem (*LSCP*) optimization model
    and solve it. A capacitated version, the Capacitated Location Set Covering
    Problem – System Optimal (*CLSCP-SO*), can also be solved by passing
    in client client demand and facility capacities.

    The standard *LSCP*, as adapted from :cite:`church_murray_2018`,
    can be formulated as:

    .. math::

       \begin{array}{lllll}
       \displaystyle \textbf{Minimize}      & \displaystyle \sum_{j \in J}{Y_j}             &&                  & (1)                                                                               \\
       \displaystyle \textbf{Subject To}    & \displaystyle \sum_{j \in N_i}{Y_j} \geq 1    && \forall i \in I  & (2)                                                                               \\
                                            & Y_j \in \{0,1\}                               && \forall j \in J  & (3)                                                                               \\
                                            &                                               &&                  &                                                                                   \\
       \displaystyle \textbf{Where}         && i                                            & =                 & \textrm{index of demand points/areas/objects in set } I                           \\
                                            && j                                            & =                 & \textrm{index of potential facility sites in set } J                              \\
                                            && S                                            & =                 & \textrm{maximum acceptable service distance or time standard}                     \\
                                            && d_{ij}                                       & =                 & \textrm{shortest distance or travel time between locations } i \textrm{ and } j   \\
                                            && N_i                                          & =                 & \{j | d_{ij} < S\}                                                                \\
                                            && Y_j                                          & =                 & \begin{cases}
                                                                                                                   1, \textrm{if a facility is sited at location } j                                \\
                                                                                                                   0, \textrm{otherwise}                                                            \\
                                                                                                                  \end{cases}
       \end{array}

    The *CLSCP-SO*, as adapted from :cite:`church_murray_2018`
    (see also :cite:`current1988capacitated`), can be formulated as:

    .. math::

       \begin{array}{lllll}
       \displaystyle \textbf{Minimize}      & \displaystyle \sum_{j \in J}{Y_j}                      &&                                          & (1)                                                                           \\
       \displaystyle \textbf{Subject to}    & \displaystyle \sum_{j \in N_i}{z_{ij}} = 1            && \forall i \in I                          & (2)                                                                           \\
                                            & \displaystyle \sum_{i \in I} a_i z_{ij} \leq C_jx_j   && \forall j \in J                          & (3)                                                                           \\
                                            & Y_j \in {0,1}                                         && \forall j \in J                          & (4)                                                                           \\
                                            & z_{ij} \geq 0                                         && \forall i \in I \quad \forall j \in N_i  & (5)                                                                           \\
                                            &                                                       &&                                          &                                                                               \\
       \displaystyle \textbf{Where:}        && i                                                    & =                                         & \textrm{index of demand points/areas/objects in set } I                       \\
                                            && j                                                    & =                                         & \textrm{index of potential facility sites in set } J                          \\
                                            && S                                                    & =                                         & \textrm{maximal acceptable service distance or time standard}                 \\
                                            && d_{ij}                                               & =                                         & \textrm{shortest distance or travel time between nodes } i \textrm{ and } j   \\
                                            && N_i                                                  & =                                         & \{j | d_{ij} < S\}                                                            \\
                                            && a_i                                                  & =                                         & \textrm{amount of demand at } i                                               \\
                                            && C_j                                                  & =                                         & \textrm{capacity of potential facility } j                                    \\
                                            && z_{ij}                                               & =                                         & \textrm{fraction of demand } i \textrm{ that is assigned to facility } j      \\
                                            && Y_j                                                  & =                                         & \begin{cases}
                                                                                                                                                   1, \text{if a facility is located at node } j                                \\
                                                                                                                                                   0, \text{otherwise}                                                          \\
                                                                                                                                                  \end{cases}
       \end{array}


    Parameters
    ----------

    name : str
        The problem name.
    problem : pulp.LpProblem
        A ``pulp`` instance of an optimization model that contains
        constraints, variables, and an objective function.

    Attributes
    ----------

    name : str
        The problem name.
    problem : pulp.LpProblem
        A ``pulp`` instance of an optimization model that contains
        constraints, variables, and an objective function.
    fac2cli : numpy.array
        A 2D array storing facility to client relationships where each
        row represents a facility and contains an array of client indices
        with which it is associated. An empty client array indicates
        the facility is associated with no clients.
    cli2fac : numpy.array
        The inverse of ``fac2cli`` where client to facility relationships
        are shown.
    aij : numpy.array
        A cost matrix in the form of a 2D array between origins and destinations.

    """  # noqa

    def __init__(self, name: str, problem: pulp.LpProblem):
        super().__init__(name, problem)

    def __add_obj(self) -> None:
        """
        Add the objective function to the model.

        Minimize y1 + y2 + ... + yj

        Returns
        -------

        None

        """
        fac_vars = getattr(self, "fac_vars")
        self.problem += pulp.lpSum(fac_vars), "objective function"

    @classmethod
    def from_cost_matrix(
        cls,
        cost_matrix: np.array,
        service_radius: float,
        predefined_facilities_arr: np.array = None,
        demand_quantity_arr: np.array = None,
        facility_capacity_arr: np.array = None,
        name: str = "LSCP",
    ):
        """
        Create an ``LSCP`` object based on a cost matrix. A capacitated
        version of the *LSCP* (the *CLSCP-SO*) can be solved by passing
        in the ``demand_quantity_arr`` and ``facility_capacity_arr``
        keyword arguments.

        Parameters
        ----------

        cost_matrix : numpy.array
            A cost matrix in the form of a 2D array between origins and destinations.
        service_radius : float
            Maximum acceptable service distance.
        predefined_facilities_arr : numpy.array (default None)
            Predefined facilities that must appear in the solution.
        demand_quantity_arr : numpy.array (default None)
            Amount of demand at each client location.
        facility_capacity_arr : numpy.array (default None)
            Capacity for service at each facility location.
        name : str, (default 'LSCP')
            The name of the problem.

        Returns
        -------

        spopt.locate.coverage.LSCP

        Examples
        --------

        >>> from spopt.locate import LSCP
        >>> from spopt.locate.util import simulated_geo_points
        >>> import geopandas
        >>> import numpy
        >>> import pulp
        >>> import spaghetti

        Create a regular lattice.

        >>> lattice = spaghetti.regular_lattice((0, 0, 10, 10), 9, exterior=True)
        >>> ntw = spaghetti.Network(in_data=lattice)
        >>> streets = spaghetti.element_as_gdf(ntw, arcs=True)
        >>> streets_buffered = geopandas.GeoDataFrame(
        ...     geopandas.GeoSeries(streets["geometry"].buffer(0.2).unary_union),
        ...     crs=streets.crs,
        ...     columns=["geometry"]
        ... )

        Simulate points about the lattice.

        >>> demand_points = simulated_geo_points(streets_buffered, needed=100, seed=5)
        >>> facility_points = simulated_geo_points(streets_buffered, needed=5, seed=6)

        Snap the points to the network of lattice edges.

        >>> ntw.snapobservations(demand_points, "clients", attribute=True)
        >>> clients_snapped = spaghetti.element_as_gdf(
        ...     ntw, pp_name="clients", snapped=True
        ... )
        >>> ntw.snapobservations(facility_points, "facilities", attribute=True)
        >>> facilities_snapped = spaghetti.element_as_gdf(
        ...     ntw, pp_name="facilities", snapped=True
        ... )

        Calculate the cost matrix from origins to destinations.

        >>> cost_matrix = ntw.allneighbordistances(
        ...    sourcepattern=ntw.pointpatterns["clients"],
        ...    destpattern=ntw.pointpatterns["facilities"])

        Create and solve an ``LSCP`` instance from the cost matrix.

        >>> lscp_from_cost_matrix = LSCP.from_cost_matrix(
        ...     cost_matrix, service_radius=8
        ... )
        >>> lscp_from_cost_matrix = lscp_from_cost_matrix.solve(
        ...     pulp.PULP_CBC_CMD(msg=False)
        ... )

        Get the facility lookup demand coverage array.

        >>> for fac, cli in enumerate(lscp_from_cost_matrix.fac2cli):
        ...     print(f"facility {fac} serving {len(cli)} clients")
        facility 0 serving 0 clients
        facility 1 serving 63 clients
        facility 2 serving 85 clients
        facility 3 serving 0 clients
        facility 4 serving 58 clients

        """

        n_cli = cost_matrix.shape[0]
        r_cli = range(n_cli)
        r_fac = range(cost_matrix.shape[1])

        model = pulp.LpProblem(name, pulp.LpMinimize)
        lscp = LSCP(name, model)

        if demand_quantity_arr is not None and facility_capacity_arr is None:
            raise SpecificationError(
                "Demand quantities supplied with no facility capacities. "
                "Model cannot satisfy clients with different "
                "demands without facility capacities."
            )

        lscp.aij = np.zeros(cost_matrix.shape)
        lscp.aij[cost_matrix <= service_radius] = 1

        if (demand_quantity_arr is None) and (facility_capacity_arr is not None):
            demand_quantity_arr = np.ones(n_cli)

        FacilityModelBuilder.add_facility_integer_variable(lscp, r_fac, "y[{i}]")

        if predefined_facilities_arr is not None:
            FacilityModelBuilder.add_predefined_facility_constraint(
                lscp, predefined_facilities_arr
            )

        if demand_quantity_arr is not None:
            sum_demand = demand_quantity_arr.sum()
            sum_capacity = facility_capacity_arr.sum()
            if sum_demand > sum_capacity:
                raise SpecificationError(
                    f"Infeasible model. Demand greater than capacity "
                    f"({sum_demand} > {sum_capacity})."
                )

            FacilityModelBuilder.add_client_assign_variable(
                lscp,
                r_cli,
                r_fac,
                "z[{i}_{j}]",
                up_bound=None,
                lp_category=pulp.LpContinuous,
            )

            FacilityModelBuilder.add_facility_capacity_constraint(
                lscp, demand_quantity_arr, facility_capacity_arr, r_cli, r_fac
            )

            FacilityModelBuilder.add_client_demand_satisfaction_constraint(
                lscp, r_cli, r_fac
            )

        else:
            FacilityModelBuilder.add_set_covering_constraint(lscp, r_cli, r_fac)

        lscp.__add_obj()

        return lscp

    @classmethod
    def from_geodataframe(
        cls,
        gdf_demand: GeoDataFrame,
        gdf_fac: GeoDataFrame,
        demand_col: str,
        facility_col: str,
        service_radius: float,
        predefined_facility_col: str = None,
        demand_quantity_col: str = None,
        facility_capacity_col: str = None,
        distance_metric: str = "euclidean",
        name: str = "LSCP",
    ):
        """
        Create an ``LSCP`` object from ``geopandas.GeoDataFrame`` objects.
        Calculate the cost matrix between demand and facility locations
        before building the problem within the ``from_cost_matrix()`` method.
        A capacitated version of the *LSCP* (the *CLSCP-SO*) can be solved by
        passing in the ``demand_quantity_col`` and ``facility_capacity_col``
        keyword arguments.

        Parameters
        ----------

        gdf_demand : geopandas.GeoDataFrame
            Demand locations.
        gdf_fac : geopandas.GeoDataFrame
            Facility locations.
        demand_col : str
            Demand sites geometry column name.
        facility_col : str
            Facility candidate sites geometry column name.
        service_radius : float
             Maximum acceptable service distance.
        predefined_facility_col : str (default None)
            Column name representing facilities are already defined.
        demand_quantity_col : str
            Column name representing amount of demand at each client location.
        facility_capacity_arr : str
            Column name representing capacity for service at each facility location.
        distance_metric : str (default 'euclidean')
            A metric used for the distance calculations supported by
            `scipy.spatial.distance.cdist <https://docs.scipy.org/doc/scipy/reference/generated/scipy.spatial.distance.cdist.html>`_.
        name : str (default 'LSCP')
            The name of the problem.

        Returns
        -------

        spopt.locate.coverage.LSCP

        Examples
        --------

        >>> from spopt.locate import LSCP
        >>> from spopt.locate.util import simulated_geo_points
        >>> import geopandas
        >>> import numpy
        >>> import pulp
        >>> import spaghetti

        Create a regular lattice.

        >>> lattice = spaghetti.regular_lattice((0, 0, 10, 10), 9, exterior=True)
        >>> ntw = spaghetti.Network(in_data=lattice)
        >>> streets = spaghetti.element_as_gdf(ntw, arcs=True)
        >>> streets_buffered = geopandas.GeoDataFrame(
        ...     geopandas.GeoSeries(streets["geometry"].buffer(0.2).unary_union),
        ...     crs=streets.crs,
        ...     columns=["geometry"]
        ... )

        Simulate points about the lattice.

        >>> demand_points = simulated_geo_points(streets_buffered, needed=100, seed=5)
        >>> facility_points = simulated_geo_points(streets_buffered, needed=5, seed=6)

        Snap the points to the network of lattice edges
        and extract as ``GeoDataFrame`` objects.

        >>> ntw.snapobservations(demand_points, "clients", attribute=True)
        >>> clients_snapped = spaghetti.element_as_gdf(
        ...     ntw, pp_name="clients", snapped=True
        ... )
        >>> ntw.snapobservations(facility_points, "facilities", attribute=True)
        >>> facilities_snapped = spaghetti.element_as_gdf(
        ...     ntw, pp_name="facilities", snapped=True
        ... )

        Create and solve an ``LSCP`` instance from the ``GeoDataFrame`` objects.

        >>> lscp_from_geodataframe = LSCP.from_geodataframe(
        ...     clients_snapped,
        ...     facilities_snapped,
        ...     "geometry",
        ...     "geometry",
        ...     service_radius=8,
        ...     distance_metric="euclidean"
        ... )
        >>> lscp_from_geodataframe = lscp_from_geodataframe.solve(
        ...     pulp.PULP_CBC_CMD(msg=False)
        ... )

        Get the facility lookup demand coverage array.

        >>> for fac, cli in enumerate(lscp_from_geodataframe.fac2cli):
        ...     print(f"facility {fac} serving {len(cli)} clients")
        facility 0 serving 0 clients
        facility 1 serving 0 clients
        facility 2 serving 100 clients
        facility 3 serving 0 clients
        facility 4 serving 0 clients

        """  # noqa

        demand_quantity_arr = None
        if demand_quantity_col is not None:
            demand_quantity_arr = gdf_demand[demand_quantity_col].to_numpy()

        facility_capacity_arr = None
        if facility_capacity_col is not None:
            facility_capacity_arr = gdf_fac[facility_capacity_col].to_numpy()

        if demand_quantity_arr is not None and facility_capacity_arr is None:
            raise SpecificationError(
                "Demand quantities supplied with no facility capacities. "
                "Model cannot satisfy clients with different "
                "demands without facility capacities."
            )

        predefined_facilities_arr = None
        if predefined_facility_col is not None:
            predefined_facilities_arr = gdf_fac[predefined_facility_col].to_numpy()

        dem = gdf_demand[demand_col]
        fac = gdf_fac[facility_col]

        dem_type_geom = dem.geom_type.unique()
        fac_type_geom = fac.geom_type.unique()

        _msg = (
            " geodataframe contains mixed type geometries or is not a point. Be "
            "sure deriving centroid from geometries doesn't affect the results."
        )
        if len(dem_type_geom) > 1 or "Point" not in dem_type_geom:
            warnings.warn(f"Demand{_msg}", UserWarning, stacklevel=2)
            dem = dem.centroid

        if len(fac_type_geom) > 1 or "Point" not in fac_type_geom:
            warnings.warn(f"Facility{_msg}", UserWarning, stacklevel=2)
            fac = fac.centroid

        dem_data = np.array([dem.x.to_numpy(), dem.y.to_numpy()]).T
        fac_data = np.array([fac.x.to_numpy(), fac.y.to_numpy()]).T

        if gdf_demand.crs != gdf_fac.crs:
            raise ValueError(
                "Geodataframes crs are different: "
                f"gdf_demand-{gdf_demand.crs}, gdf_fac-{gdf_fac.crs}"
            )

        distances = cdist(dem_data, fac_data, distance_metric)

        return cls.from_cost_matrix(
            distances,
            service_radius,
            predefined_facilities_arr,
            facility_capacity_arr,
            demand_quantity_arr,
            name,
        )

    def facility_client_array(self) -> None:
        """
        Create a 2D array storing **facility to client relationships** where each
        row represents a facility and contains an array of client indices
        with which it is associated. An empty client array indicates
        the facility is associated with no clients.

        Returns
        -------

        None

        """

        fac_vars = getattr(self, "fac_vars")
        len_fac_vars = len(fac_vars)

        self.fac2cli = []

        for j in range(len_fac_vars):
            array_cli = []
            if fac_vars[j].value() > 0:
                for i in range(self.aij.shape[0]):
                    if self.aij[i, j] > 0:
                        array_cli.append(i)

            self.fac2cli.append(array_cli)

    def solve(self, solver: pulp.LpSolver, results: bool = True):
        """
        Solve the ``LSCP`` model.

        Parameters
        ----------

        solver : pulp.apis.LpSolver
            A solver supported by ``pulp``.
        results : bool (default True)
            If ``True`` it will create metainfo (which facilities cover
            which demand) and vice-versa, and the uncovered demand.

        Returns
        -------

        spopt.locate.coverage.LSCP

        """
        self.problem.solve(solver)
        self.check_status()

        if results:
            self.facility_client_array()
            self.client_facility_array()

        return self


class LSCPB(LocateSolver, BaseOutputMixin, BackupPercentageMixinMixin):
    r"""
    Implement the Location Set Covering Problem - Backup (*LSCP-B*) optimization
    model and solve it. The *LSCP-B*, as adapted from :cite:`church_murray_2018`,
    can be formulated as:

    .. math::

       \begin{array}{lllll}
       \displaystyle \textbf{Maximize}      & \displaystyle \sum_{i \in I}{U_i}                         &&                  & (1)                                                                          \\
       \displaystyle \textbf{Subject To}    & \displaystyle \sum_{j \in J}{a_{ij}}{Y_j} \geq 1 + U_i    && \forall i \in I  & (2)                                                                          \\
                                            & \displaystyle \sum_{j \in J}{Y_j} = p                     &&                  & (3)                                                                          \\
                                            & U_i \leq 1                                                && \forall i \in I  & (4)                                                                          \\
                                            & Y_j \in \{0, 1\}                                          && \forall j \in J  & (5)                                                                          \\
                                            &                                                           &&                  &                                                                              \\
       \displaystyle \textbf{Where}         && i                                                        & =                 & \textrm{index of demand points/areas/objects in set } I                      \\
                                            && j                                                        & =                 & \textrm{index of potential facility sites in set } J                         \\
                                            && p                                                        & =                 & \textrm{objective value identified by using the } LSCP                       \\
                                            && U_i                                                      & =                 & \begin{cases}
                                                                                                                               1, \textrm{if demand location is covered twice}                             \\
                                                                                                                               0, \textrm{if demand location is covered once}                              \\
                                                                                                                              \end{cases}                                                                  \\
                                            && a_{ij}                                                   & =                 & \begin{cases}
                                                                                                                               1, \textrm{if facility location } j \textrm{ covers demand location } i     \\
                                                                                                                               0, \textrm{otherwise}                                                       \\
                                                                                                                              \end{cases}                                                                  \\
                                            && Y_j                                                      & =                 & \begin{cases}
                                                                                                                               1, \textrm{if a facility is sited at location } j                           \\
                                                                                                                               0, \textrm{otherwise}                                                       \\
                                                                                                                              \end{cases}
       \end{array}

    Parameters
    ----------

    name : str
        The problem name.
    problem : pulp.LpProblem
        A ``pulp`` instance of an optimization model that contains
        constraints, variables, and an objective function.
    solver : pulp.LpSolver
        A solver supported by ``pulp``.

    Attributes
    ----------

    name : str
        The problem name.
    problem : pulp.LpProblem
        A ``pulp`` instance of an optimization model that contains
        constraints, variables, and an objective function.
    solver : pulp.LpSolver
        A solver supported by ``pulp``.
    lscp_obj_value : float
        The objective value returned from a solved ``LSCP`` instance.
    fac2cli : numpy.array
        A 2D array storing facility to client relationships where each
        row represents a facility and contains an array of client indices
        with which it is associated. An empty client array indicates
        the facility is associated with no clients.
    cli2fac : numpy.array
        The inverse of ``fac2cli`` where client to facility relationships
        are shown.
    aij : numpy.array
        A cost matrix in the form of a 2D array between origins and destinations.

    """  # noqa

    def __init__(
        self,
        name: str,
        problem: pulp.LpProblem,
        solver: pulp.LpSolver,
    ):
        self.solver = solver
        super().__init__(name, problem)

    def __add_obj(self) -> None:
        """
        Add the objective function to the model.

        Maximize U1 + U2 + ... + Uj

        Returns
        -------

        None

        """
        cov_vars = getattr(self, "cli_vars")
        self.problem += pulp.lpSum(cov_vars), "objective function"

    @classmethod
    def from_cost_matrix(
        cls,
        cost_matrix: np.array,
        service_radius: float,
        solver: pulp.LpSolver,
        predefined_facilities_arr: np.array = None,
        name: str = "LSCP-B",
    ):
        """
        Create an ``LSCPB`` object based on a cost matrix.

        Parameters
        ----------

        cost_matrix : numpy.array
            A cost matrix in the form of a 2D array between origins and destinations.
        service_radius : float
            Maximum acceptable service distance.
        solver : pulp.LpSolver
            A solver supported by ``pulp``.
        predefined_facilities_arr : numpy.array (default None)
            Predefined facilities that must appear in the solution.
        name : str (default 'LSCP-B')
            The problem name.

        Returns
        -------

        spopt.locate.coverage.LSCPB

        Examples
        --------

        >>> from spopt.locate import LSCPB
        >>> from spopt.locate.util import simulated_geo_points
        >>> import geopandas
        >>> import numpy
        >>> import pulp
        >>> import spaghetti

        Create a regular lattice.

        >>> lattice = spaghetti.regular_lattice((0, 0, 10, 10), 9, exterior=True)
        >>> ntw = spaghetti.Network(in_data=lattice)
        >>> streets = spaghetti.element_as_gdf(ntw, arcs=True)
        >>> streets_buffered = geopandas.GeoDataFrame(
        ...     geopandas.GeoSeries(streets["geometry"].buffer(0.2).unary_union),
        ...     crs=streets.crs,
        ...     columns=["geometry"]
        ... )

        Simulate points about the lattice.

        >>> demand_points = simulated_geo_points(streets_buffered, needed=100, seed=5)
        >>> facility_points = simulated_geo_points(streets_buffered, needed=5, seed=6)

        Snap the points to the network of lattice edges.

        >>> ntw.snapobservations(demand_points, "clients", attribute=True)
        >>> clients_snapped = spaghetti.element_as_gdf(
        ...     ntw, pp_name="clients", snapped=True
        ... )
        >>> ntw.snapobservations(facility_points, "facilities", attribute=True)
        >>> facilities_snapped = spaghetti.element_as_gdf(
        ...     ntw, pp_name="facilities", snapped=True
        ... )

        Calculate the cost matrix from origins to destinations.

        >>> cost_matrix = ntw.allneighbordistances(
        ...     sourcepattern=ntw.pointpatterns["clients"],
        ...     destpattern=ntw.pointpatterns["facilities"]
        ... )

        Create and solve an ``LSCPB`` instance from the cost matrix.

        >>> lscpb_from_cost_matrix = LSCPB.from_cost_matrix(
        ...     cost_matrix, service_radius=8, solver=pulp.PULP_CBC_CMD(msg=False)
        ... )
        >>> lscpb_from_cost_matrix = lscpb_from_cost_matrix.solve()

        Get the facility lookup demand coverage array.

        >>> for fac, cli in enumerate(lscpb_from_cost_matrix.fac2cli):
        ...     print(f"facility {fac} serving {len(cli)} clients")
        facility 0 serving 0 clients
        facility 1 serving 63 clients
        facility 2 serving 85 clients
        facility 3 serving 92 clients
        facility 4 serving 0 clients

        Get the percentage of clients covered by more than one facility.

        >>> round(lscpb_from_cost_matrix.backup_perc, 3)
        88.0

        88% of clients are covered by more than 1 facility

        """
        if predefined_facilities_arr is not None:
            lscp = LSCP.from_cost_matrix(
                cost_matrix, service_radius, predefined_facilities_arr
            )
        else:
            lscp = LSCP.from_cost_matrix(cost_matrix, service_radius)
        lscp.solve(solver)

        r_cli = range(cost_matrix.shape[0])
        r_fac = range(cost_matrix.shape[1])

        model = pulp.LpProblem(name, pulp.LpMaximize)

        lscpb = LSCPB(name, model, solver)
        lscpb.lscp_obj_value = lscp.problem.objective.value()

        FacilityModelBuilder.add_facility_integer_variable(lscpb, r_fac, "y[{i}]")
        FacilityModelBuilder.add_client_integer_variable(lscpb, r_cli, "x[{i}]")

        lscpb.aij = np.zeros(cost_matrix.shape)
        lscpb.aij[cost_matrix <= service_radius] = 1

        if predefined_facilities_arr is not None:
            FacilityModelBuilder.add_predefined_facility_constraint(
                lscpb, predefined_facilities_arr
            )

        lscpb.__add_obj()
        FacilityModelBuilder.add_facility_constraint(lscpb, lscpb.lscp_obj_value)
        FacilityModelBuilder.add_backup_covering_constraint(lscpb, r_fac, r_cli)

        return lscpb

    @classmethod
    def from_geodataframe(
        cls,
        gdf_demand: GeoDataFrame,
        gdf_fac: GeoDataFrame,
        demand_col: str,
        facility_col: str,
        service_radius: float,
        solver: pulp.LpSolver,
        predefined_facility_col: str = None,
        distance_metric: str = "euclidean",
        name: str = "LSCP-B",
    ):
        """

        Create an ``LSCPB`` object from ``geopandas.GeoDataFrame`` objects.
        Calculate the cost matrix between demand and facility locations
        before building the problem within the ``from_cost_matrix()`` method.

        Parameters
        ----------

        gdf_demand : geopandas.GeoDataFrame
            Demand locations.
        gdf_fac : geopandas.GeoDataFrame
            Facility locations.
        demand_col : str
            Demand sites geometry column name.
        facility_col : str
            Facility candidate sites geometry column name.
        service_radius : float
             Maximum acceptable service distance.
        solver : pulp.LpSolver
            A solver supported by ``pulp``.
        predefined_facility_col : str (default None)
            Column name representing facilities are already defined.
        distance_metric : str (default 'euclidean')
            A metric used for the distance calculations supported by
            `scipy.spatial.distance.cdist <https://docs.scipy.org/doc/scipy/reference/generated/scipy.spatial.distance.cdist.html>`_.
        name : str (default 'LSCP')
            The name of the problem.

        Returns
        -------

        spopt.locate.coverage.LSCPB

        Examples
        --------

        >>> from spopt.locate import LSCPB
        >>> from spopt.locate.util import simulated_geo_points
        >>> import geopandas
        >>> import numpy
        >>> import pulp
        >>> import spaghetti

        Create a regular lattice.

        >>> lattice = spaghetti.regular_lattice((0, 0, 10, 10), 9, exterior=True)
        >>> ntw = spaghetti.Network(in_data=lattice)
        >>> streets = spaghetti.element_as_gdf(ntw, arcs=True)
        >>> streets_buffered = geopandas.GeoDataFrame(
        ...     geopandas.GeoSeries(streets["geometry"].buffer(0.2).unary_union),
        ...     crs=streets.crs,
        ...     columns=["geometry"]
        ... )

        Simulate points about the lattice.

        >>> demand_points = simulated_geo_points(streets_buffered, needed=100, seed=5)
        >>> facility_points = simulated_geo_points(streets_buffered, needed=5, seed=6)

        Snap the points to the network of lattice edges
        and extract as ``GeoDataFrame`` objects.

        >>> ntw.snapobservations(demand_points, "clients", attribute=True)
        >>> clients_snapped = spaghetti.element_as_gdf(
        ...     ntw, pp_name="clients", snapped=True
        ... )
        >>> ntw.snapobservations(facility_points, "facilities", attribute=True)
        >>> facilities_snapped = spaghetti.element_as_gdf(
        ...     ntw, pp_name="facilities", snapped=True
        ... )

        Create and solve an ``LSCPB`` instance from the ``GeoDataFrame`` objects.

        >>> lscpb_from_geodataframe = LSCPB.from_geodataframe(
        ...     clients_snapped,
        ...     facilities_snapped,
        ...     "geometry",
        ...     "geometry",
        ...     service_radius=8,
        ...     solver=pulp.PULP_CBC_CMD(msg=False),
        ...     distance_metric="euclidean"
        ... )
        >>> lscpb_from_geodataframe = lscpb_from_geodataframe.solve()

        Get the facility lookup demand coverage array.

        >>> for fac, cli in enumerate(lscpb_from_geodataframe.fac2cli):
        ...     print(f"facility {fac} serving {len(cli)} clients")
        facility 0 serving 0 clients
        facility 1 serving 0 clients
        facility 2 serving 100 clients
        facility 3 serving 0 clients
        facility 4 serving 0 clients

        Get the percentage of clients covered by more than one facility.

        >>> round(lscpb_from_geodataframe.backup_perc, 3)
        0.0

        All clients are covered by 1 facility because only one facility
        is needed to solve the LSCP.

        """  # noqa

        predefined_facilities_arr = None
        if predefined_facility_col is not None:
            predefined_facilities_arr = gdf_fac[predefined_facility_col].to_numpy()

        dem = gdf_demand[demand_col]
        fac = gdf_fac[facility_col]

        dem_type_geom = dem.geom_type.unique()
        fac_type_geom = fac.geom_type.unique()

        _msg = (
            " geodataframe contains mixed type geometries or is not a point. Be "
            "sure deriving centroid from geometries doesn't affect the results."
        )
        if len(dem_type_geom) > 1 or "Point" not in dem_type_geom:
            warnings.warn(f"Demand{_msg}", UserWarning, stacklevel=2)
            dem = dem.centroid

        if len(fac_type_geom) > 1 or "Point" not in fac_type_geom:
            warnings.warn(f"Facility{_msg}", UserWarning, stacklevel=2)
            fac = fac.centroid

        dem_data = np.array([dem.x.to_numpy(), dem.y.to_numpy()]).T
        fac_data = np.array([fac.x.to_numpy(), fac.y.to_numpy()]).T

        if gdf_demand.crs != gdf_fac.crs:
            raise ValueError(
                "Geodataframes crs are different: "
                f"gdf_demand-{gdf_demand.crs}, gdf_fac-{gdf_fac.crs}"
            )

        distances = cdist(dem_data, fac_data, distance_metric)

        return cls.from_cost_matrix(
            distances, service_radius, solver, predefined_facilities_arr, name
        )

    def facility_client_array(self) -> None:
        """

        Create a 2D array storing **facility to client relationships** where each
        row represents a facility and contains an array of client indices
        with which it is associated. An empty client array indicates
        the facility is associated with no clients.

        Returns
        -------

        None

        """

        fac_vars = getattr(self, "fac_vars")
        len_fac_vars = len(fac_vars)

        self.fac2cli = []

        for j in range(len_fac_vars):
            array_cli = []
            if fac_vars[j].value() > 0:
                for i in range(self.aij.shape[0]):
                    if self.aij[i, j] > 0:
                        array_cli.append(i)

            self.fac2cli.append(array_cli)

    def solve(self, results: bool = True):
        """
        Solve the ``LSCPB`` model.

        Parameters
        ----------

        results : bool (default True)
            If ``True`` it will create metainfo (which facilities cover
            which demand) and vice-versa, and the uncovered demand.

        Returns
        -------

        spopt.locate.coverage.LSCPB

        """
        self.problem.solve(self.solver)
        self.check_status()

        if results:
            self.facility_client_array()
            self.client_facility_array()
            self.get_percentage()

        return self


class MCLP(LocateSolver, BaseOutputMixin, CoveragePercentageMixin):
    r"""
    Implement the Maximal Coverage Location Problem (*MCLP*) optimization model
    and solve it. The *MCLP*, as adapted from :cite:`church_murray_2018`,
    can be formulated as:

    .. math::

       \begin{array}{lllll}
       \displaystyle \textbf{Maximize}      & \displaystyle \sum_{i \in I}{a_iX_i}          &&                  & (1)                                                                                   \\
       \displaystyle \textbf{Subject To}    & \displaystyle \sum_{j \in N_i}{Y_j \geq X_i}  && \forall i \in I  & (2)                                                                                   \\
                                            & \displaystyle \sum_{j \in J}{Y_j} = p         &&                  & (3)                                                                                   \\
                                            & X_i \in \{0, 1\}                              && \forall i \in I  & (4)                                                                                   \\
                                            & Y_j \in \{0, 1\}                              && \forall j \in J  & (5)                                                                                   \\
                                            &                                               &&                  &                                                                                       \\
       \displaystyle \textbf{Where}         && i                                            & =                 & \textrm{index of demand points/areas/objects in set } I                               \\
                                            && j                                            & =                 & \textrm{index of potential facility sites in set } J                                  \\
                                            && p                                            & =                 & \textrm{the number of facilities to be sited}                                         \\
                                            && S                                            & =                 & \textrm{maximum acceptable service distance or time standard}                         \\
                                            && d_{ij}                                       & =                 & \textrm{shortest distance or travel time between locations } i \textrm{ and } j       \\
                                            && N_i                                          & =                 & \{j | d_{ij} < S\}                                                                    \\
                                            && X_i                                          & =                 & \begin{cases}
                                                                                                                   1, \textrm{if client location } i \textrm{ is covered within service standard } S    \\
                                                                                                                   0, \textrm{otherwise}                                                                \\
                                                                                                                  \end{cases}                                                                           \\
                                            && Y_j                                          & =                 & \begin{cases}
                                                                                                                   1, \textrm{if a facility is sited at location } j                                    \\
                                                                                                                   0, \textrm{otherwise}                                                                \\
                                                                                                                  \end{cases}
       \end{array}

    Parameters
    ----------

    name : str
        The problem name.
    problem : pulp.LpProblem
        A ``pulp`` instance of an optimization model that contains
        constraints, variables, and an objective function.

    Attributes
    ----------

    name : str
        The problem name.
    problem : pulp.LpProblem
        A ``pulp`` instance of an optimization model that contains
        constraints, variables, and an objective function.
    fac2cli : numpy.array
        A 2D array storing facility to client relationships where each
        row represents a facility and contains an array of client indices
        with which it is associated. An empty client array indicates
        the facility is associated with no clients.
    cli2fac : numpy.array
        The inverse of ``fac2cli`` where client to facility relationships
        are shown.
    aij : numpy.array
        A cost matrix in the form of a 2D array between origins and destinations.
    n_cli_uncov : int
        The number of uncovered client locations.

    """  # noqa

    def __init__(self, name: str, problem: pulp.LpProblem):
        super().__init__(name, problem)

    def __add_obj(self, weights: np.array, range_clients: range) -> None:
        """
        Add the objective function to the model.

        Maximize w1 * y1 + w2 * y2 +  ... + wi * yi

        Returns
        -------

        None

        """
        dem_vars = getattr(self, "cli_vars")

        self.problem += (
            pulp.lpSum([weights.flatten()[i] * dem_vars[i] for i in range_clients]),
            "objective function",
        )

    @classmethod
    def from_cost_matrix(
        cls,
        cost_matrix: np.array,
        weights: np.array,
        service_radius: float,
        p_facilities: int,
        predefined_facilities_arr: np.array = None,
        name: str = "MCLP",
    ):
        """
        Create a ``MCLP`` object based on cost matrix.

        Parameters
        ----------

        cost_matrix : numpy.array
            A cost matrix in the form of a 2D array between origins and destinations.
        weights : numpy.array
            A 1D array of service load or population demand.
        service_radius : float
            Maximum acceptable service distance.
        p_facilities : int
            The number of facilities to be located.
        predefined_facilities_arr : numpy.array (default None)
            Predefined facilities that must appear in the solution.
        name : str (default 'MCLP')
            The problem name.

        Returns
        -------

        spopt.locate.coverage.MCLP

        Examples
        --------

        >>> from spopt.locate import MCLP
        >>> from spopt.locate.util import simulated_geo_points
        >>> import geopandas
        >>> import numpy
        >>> import pulp
        >>> import spaghetti

        Create a regular lattice.

        >>> lattice = spaghetti.regular_lattice((0, 0, 10, 10), 9, exterior=True)
        >>> ntw = spaghetti.Network(in_data=lattice)
        >>> streets = spaghetti.element_as_gdf(ntw, arcs=True)
        >>> streets_buffered = geopandas.GeoDataFrame(
        ...     geopandas.GeoSeries(streets["geometry"].buffer(0.2).unary_union),
        ...     crs=streets.crs,
        ...     columns=["geometry"]
        ... )

        Simulate points about the lattice.

        >>> demand_points = simulated_geo_points(streets_buffered, needed=100, seed=5)
        >>> facility_points = simulated_geo_points(streets_buffered, needed=5, seed=6)

        Snap the points to the network of lattice edges.

        >>> ntw.snapobservations(demand_points, "clients", attribute=True)
        >>> clients_snapped = spaghetti.element_as_gdf(
        ...     ntw, pp_name="clients", snapped=True
        ... )
        >>> ntw.snapobservations(facility_points, "facilities", attribute=True)
        >>> facilities_snapped = spaghetti.element_as_gdf(
        ...     ntw, pp_name="facilities", snapped=True
        ... )

        Calculate the cost matrix from origins to destinations.

        >>> cost_matrix = ntw.allneighbordistances(
        ...    sourcepattern=ntw.pointpatterns["clients"],
        ...    destpattern=ntw.pointpatterns["facilities"]
        ... )

        Simulate demand weights from ``1`` to ``12``.

        >>> ai = numpy.random.randint(1, 12, 100)

        Create and solve an ``MCLP`` instance from the cost matrix.

        >>> mclp_from_cost_matrix = MCLP.from_cost_matrix(
        ...     cost_matrix, ai, service_radius=7, p_facilities=4
        ... )
        >>> mclp_from_cost_matrix = mclp_from_cost_matrix.solve(
        ...     pulp.PULP_CBC_CMD(msg=False)
        ... )

        Get the facility lookup demand coverage array.

        >>> for fac, cli in enumerate(mclp_from_cost_matrix.fac2cli):
        ...     print(f"facility {fac} serving {len(cli)} clients")
        facility 0 serving 44 clients
        facility 1 serving 54 clients
        facility 2 serving 75 clients
        facility 3 serving 77 clients
        facility 4 serving 0 clients

        Get the number of clients uncovered and percentage covered.

        >>> mclp_from_cost_matrix.n_cli_uncov
        1
        >>> mclp_from_cost_matrix.perc_cov
        99.0

        """

        n_cli = cost_matrix.shape[0]
        r_cli = range(n_cli)
        r_fac = range(cost_matrix.shape[1])

        model = pulp.LpProblem(name, pulp.LpMaximize)
        mclp = MCLP(name, model)

        FacilityModelBuilder.add_facility_integer_variable(mclp, r_fac, "x[{i}]")
        FacilityModelBuilder.add_client_integer_variable(mclp, r_cli, "y[{i}]")

        mclp.aij = np.zeros(cost_matrix.shape)
        mclp.aij[cost_matrix <= service_radius] = 1
        weights = np.reshape(weights, (n_cli, 1))

        mclp.__add_obj(weights, r_cli)

        if predefined_facilities_arr is not None:
            FacilityModelBuilder.add_predefined_facility_constraint(
                mclp, predefined_facilities_arr
            )

        FacilityModelBuilder.add_maximal_coverage_constraint(mclp, r_fac, r_cli)

        FacilityModelBuilder.add_facility_constraint(mclp, p_facilities)

        return mclp

    @classmethod
    def from_geodataframe(
        cls,
        gdf_demand: GeoDataFrame,
        gdf_fac: GeoDataFrame,
        demand_col: str,
        facility_col: str,
        weights_cols: str,
        service_radius: float,
        p_facilities: int,
        predefined_facility_col: str = None,
        distance_metric: str = "euclidean",
        name: str = "MCLP",
    ):
        """

        Create an ``MCLP`` object from ``geopandas.GeoDataFrame`` objects.
        Calculate the cost matrix between demand and facility locations
        before building the problem within the ``from_cost_matrix()`` method.

        Parameters
        ----------

        gdf_demand : geopandas.GeoDataFrame
            Demand locations.
        gdf_fac : geopandas.GeoDataFrame
            Facility locations.
        demand_col : str
            Demand sites geometry column name.
        facility_col : str
            Facility candidate sites geometry column name.
        weights_cols : str
            The weight column name representing service load or demand.
        service_radius : float
             Maximum acceptable service distance.
        p_facilities: int
           The number of facilities to be located.
        predefined_facility_col : str (default None)
            Column name representing facilities are already defined.
        distance_metric : str (default 'euclidean')
            A metric used for the distance calculations supported by
            `scipy.spatial.distance.cdist <https://docs.scipy.org/doc/scipy/reference/generated/scipy.spatial.distance.cdist.html>`_.
        name : str (default 'MCLP')
            The name of the problem.

        Returns
        -------

        spopt.locate.coverage.MCLP

        Examples
        --------

        >>> from spopt.locate import MCLP
        >>> from spopt.locate.util import simulated_geo_points
        >>> import geopandas
        >>> import pulp
        >>> import numpy
        >>> import spaghetti

        Create a regular lattice.

        >>> lattice = spaghetti.regular_lattice((0, 0, 10, 10), 9, exterior=True)
        >>> ntw = spaghetti.Network(in_data=lattice)
        >>> streets = spaghetti.element_as_gdf(ntw, arcs=True)
        >>> streets_buffered = geopandas.GeoDataFrame(
        ...     geopandas.GeoSeries(streets["geometry"].buffer(0.2).unary_union),
        ...     crs=streets.crs,
        ...     columns=["geometry"]
        ... )

        Simulate points about the lattice.

        >>> demand_points = simulated_geo_points(streets_buffered, needed=100, seed=5)
        >>> facility_points = simulated_geo_points(streets_buffered, needed=5, seed=6)

        Snap the points to the network of lattice edges
        and extract as ``GeoDataFrame`` objects.

        >>> ntw.snapobservations(demand_points, "clients", attribute=True)
        >>> clients_snapped = spaghetti.element_as_gdf(
        ...     ntw, pp_name="clients", snapped=True
        ... )
        >>> ntw.snapobservations(facility_points, "facilities", attribute=True)
        >>> facilities_snapped = spaghetti.element_as_gdf(
        ...     ntw, pp_name="facilities", snapped=True
        ... )

        Simulate demand weights from ``1`` to ``12``.

        >>> ai = numpy.random.randint(1, 12, 100)
        >>> clients_snapped['weights'] = ai

        Create and solve an ``MCLP`` instance from the ``GeoDataFrame`` objects.

        >>> mclp_from_geodataframe = MCLP.from_geodataframe(
        ...     clients_snapped,
        ...     facilities_snapped,
        ...     "geometry",
        ...     "geometry",
        ...     "weights",
        ...     service_radius=7,
        ...     p_facilities=4,
        ...     distance_metric="euclidean"
        ... )

        >>> mclp_from_geodataframe = mclp_from_geodataframe.solve(
        ...     pulp.PULP_CBC_CMD(msg=False)
        ... )

        Get the facility lookup demand coverage array.

        >>> for fac, cli in enumerate(mclp_from_geodataframe.fac2cli):
        ...     print(f"facility {fac} serving {len(cli)} clients")
        facility 0 serving 63 clients
        facility 1 serving 80 clients
        facility 2 serving 96 clients
        facility 3 serving 0 clients
        facility 4 serving 58 clients

        Get the number of clients uncovered and percentage covered.

        >>> mclp_from_geodataframe.n_cli_uncov
        0
        >>> mclp_from_geodataframe.perc_cov
        100.0

        """  # noqa E501

        predefined_facilities_arr = None
        if predefined_facility_col is not None:
            predefined_facilities_arr = gdf_fac[predefined_facility_col].to_numpy()

        service_load = gdf_demand[weights_cols].to_numpy()
        dem = gdf_demand[demand_col]
        fac = gdf_fac[facility_col]

        dem_type_geom = dem.geom_type.unique()
        fac_type_geom = fac.geom_type.unique()

        _msg = (
            " geodataframe contains mixed type geometries or is not a point. Be "
            "sure deriving centroid from geometries doesn't affect the results."
        )
        if len(dem_type_geom) > 1 or "Point" not in dem_type_geom:
            warnings.warn(f"Demand{_msg}", UserWarning, stacklevel=2)
            dem = dem.centroid

        if len(fac_type_geom) > 1 or "Point" not in fac_type_geom:
            warnings.warn(f"Facility{_msg}", UserWarning, stacklevel=2)
            fac = fac.centroid

        dem_data = np.array([dem.x.to_numpy(), dem.y.to_numpy()]).T
        fac_data = np.array([fac.x.to_numpy(), fac.y.to_numpy()]).T

        if gdf_demand.crs != gdf_fac.crs:
            raise ValueError(
                "Geodataframes crs are different: "
                f"gdf_demand-{gdf_demand.crs}, gdf_fac-{gdf_fac.crs}"
            )

        distances = cdist(dem_data, fac_data, distance_metric)

        return cls.from_cost_matrix(
            distances,
            service_load,
            service_radius,
            p_facilities,
            predefined_facilities_arr,
            name,
        )

    def facility_client_array(self) -> None:
        """

        Create a 2D array storing **facility to client relationships** where each
        row represents a facility and contains an array of client indices
        with which it is associated. An empty client array indicates
        the facility is associated with no clients.

        Returns
        -------

        None

        """

        fac_vars = getattr(self, "fac_vars")
        cli_vars = getattr(self, "cli_vars")
        len_fac_vars = len(fac_vars)

        self.fac2cli = []

        for j in range(len_fac_vars):
            array_cli = []
            if fac_vars[j].value() > 0:
                for i in range(self.aij.shape[0]):
                    if cli_vars[i].value() > 0 and self.aij[i, j] > 0:
                        array_cli.append(i)

            self.fac2cli.append(array_cli)

    def solve(self, solver: pulp.LpSolver, results: bool = True):
        """
        Solve the ``MCLP`` model

        Parameters
        ----------

        solver : pulp.LpSolver
            A solver supported by ``pulp``.
        results : bool (default True)
            If ``True`` it will create metainfo (which facilities cover
            which demand) and vice-versa, and the uncovered demand.

        Returns
        -------

        spopt.locate.coverage.MCLP

        """
        self.problem.solve(solver)
        self.check_status()

        if results:
            self.facility_client_array()
            self.client_facility_array()
            self.uncovered_clients()
            self.get_percentage()
        return self<|MERGE_RESOLUTION|>--- conflicted
+++ resolved
@@ -10,11 +10,8 @@
     BaseOutputMixin,
     CoveragePercentageMixin,
     FacilityModelBuilder,
-<<<<<<< HEAD
-    SpecificationError
-=======
-    LocateSolver,
->>>>>>> 936c7104
+    SpecificationError,
+    LocateSolver
 )
 
 
