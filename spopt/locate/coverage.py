import numpy as np

import pulp
from geopandas import GeoDataFrame

from .base import (
    BaseOutputMixin,
    CoveragePercentageMixin,
    BackupPercentageMixinMixin,
    LocateSolver,
    FacilityModelBuilder,
)
from scipy.spatial.distance import cdist

import warnings


class LSCP(LocateSolver, BaseOutputMixin):
    r"""
    Implement the Location Set Covering Problem (*LSCP*) optimization model
    and solve it. The *LSCP*, as adapted from :cite:`church_murray_2018`,
    can be formulated as:

    .. math::

       \begin{array}{lllll}
       \displaystyle \textbf{Minimize}      & \displaystyle \sum_{j=1}^{n}{Y_j}         &&              & (1)                                                                               \\
       \displaystyle \textbf{Subject To}    & \displaystyle \sum_{j\in N_i}{Y_j} \geq 1 && \forall i    & (2)                                                                               \\
                                            & Y_j \in \{0,1\}                           && \forall j    & (3)                                                                               \\
                                            &                                           &&              &                                                                                   \\
       \displaystyle \textbf{Where}         && i                                        & =             & \textrm{index of demand locations}                                                \\
                                            && j                                        & =             & \textrm{index of facility sites}                                                  \\
                                            && S                                        & =             & \textrm{maximum acceptable service distance or time standard}                     \\
                                            && d_{ij}                                   & =             & \textrm{shortest distance or travel time between locations } i \textrm{ and } j   \\
                                            && N_i                                      & =             & \{j | d_{ij} < S\}                                                                \\
                                            && Y_j                                      & =             & \begin{cases}
                                                                                                           1, \textrm{if a facility is sited at location } j                                \\
                                                                                                           0, \textrm{otherwise}                                                            \\
                                                                                                          \end{cases}
       \end{array}

    Parameters
    ----------

    name : str
        The problem name.
    problem : pulp.LpProblem
        A ``pulp`` instance of an optimization model that contains
        constraints, variables, and an objective function.

    Attributes
    ----------

    name : str
        The problem name.
    problem : pulp.LpProblem
        A ``pulp`` instance of an optimization model that contains
        constraints, variables, and an objective function.
    fac2cli : numpy.array
        A 2D array storing facility to client relationships where each
        row represents a facility and contains an array of client indices
        with which it is associated. An empty client array indicates
        the facility is associated with no clients.
    cli2fac : numpy.array
        The inverse of ``fac2cli`` where client to facility relationships
        are shown.
    aij : numpy.array
        A cost matrix in the form of a 2D array between origins and destinations.

    """  # noqa

    def __init__(self, name: str, problem: pulp.LpProblem):
        super().__init__(name, problem)

    def __add_obj(self) -> None:
        """
        Add the objective function to the model.

        Minimize y1 + y2 + ... + yj

        Returns
        -------

        None

        """
        fac_vars = getattr(self, "fac_vars")
        self.problem += pulp.lpSum(fac_vars), "objective function"

    @classmethod
    def from_cost_matrix(
        cls,
        cost_matrix: np.array,
        service_radius: float,
        predefined_facilities_arr: np.array = None,
        facility_capacity_arr: np.array = None,
        demand_quantity_arr: np.array = None,
        name: str = "LSCP",
    ):
        """
        Create an ``LSCP`` object based on a cost matrix.

        Parameters
        ----------

        cost_matrix : numpy.array
            A cost matrix in the form of a 2D array between origins and destinations.
        service_radius : float
            Maximum acceptable service distance.
        predefined_facilities_arr : numpy.array (default None)
            Predefined facilities that must appear in the solution.
        name : str, (default 'LSCP')
            The name of the problem.

        Returns
        -------

        spopt.locate.coverage.LSCP

        Examples
        --------

        >>> from spopt.locate import LSCP
        >>> from spopt.locate.util import simulated_geo_points
        >>> import geopandas
        >>> import numpy
        >>> import pulp
        >>> import spaghetti

        Create a regular lattice.

        >>> lattice = spaghetti.regular_lattice((0, 0, 10, 10), 9, exterior=True)
        >>> ntw = spaghetti.Network(in_data=lattice)
        >>> streets = spaghetti.element_as_gdf(ntw, arcs=True)
        >>> streets_buffered = geopandas.GeoDataFrame(
        ...     geopandas.GeoSeries(streets["geometry"].buffer(0.2).unary_union),
        ...     crs=streets.crs,
        ...     columns=["geometry"]
        ... )

        Simulate points about the lattice.

        >>> demand_points = simulated_geo_points(streets_buffered, needed=100, seed=5)
        >>> facility_points = simulated_geo_points(streets_buffered, needed=5, seed=6)

        Snap the points to the network of lattice edges.

        >>> ntw.snapobservations(demand_points, "clients", attribute=True)
        >>> clients_snapped = spaghetti.element_as_gdf(
        ...     ntw, pp_name="clients", snapped=True
        ... )
        >>> ntw.snapobservations(facility_points, "facilities", attribute=True)
        >>> facilities_snapped = spaghetti.element_as_gdf(
        ...     ntw, pp_name="facilities", snapped=True
        ... )

        Calculate the cost matrix from origins to destinations.

        >>> cost_matrix = ntw.allneighbordistances(
        ...    sourcepattern=ntw.pointpatterns["clients"],
        ...    destpattern=ntw.pointpatterns["facilities"])

        Create and solve an ``LSCP`` instance from the cost matrix.

        >>> lscp_from_cost_matrix = LSCP.from_cost_matrix(
        ...     cost_matrix, service_radius=8
        ... )
        >>> lscp_from_cost_matrix = lscp_from_cost_matrix.solve(
        ...     pulp.PULP_CBC_CMD(msg=False)
        ... )

        Get the facility lookup demand coverage array.

        >>> for fac, cli in enumerate(lscp_from_cost_matrix.fac2cli):
        ...     print(f"facility {fac} serving {len(cli)} clients")
        facility 0 serving 0 clients
        facility 1 serving 63 clients
        facility 2 serving 85 clients
        facility 3 serving 0 clients
        facility 4 serving 58 clients

        """

        r_fac = range(cost_matrix.shape[1])
        r_cli = range(cost_matrix.shape[0])

        model = pulp.LpProblem(name, pulp.LpMinimize)
        lscp = LSCP(name, model)

        if demand_quantity_arr is not None and facility_capacity_arr is None:
            raise ValueError(
                "Demand quantities supplied with no facility capacities. "
                "Model cannot satisfy clients with different "
                "demands without facility capacities."
            )

        lscp.aij = np.zeros(cost_matrix.shape)
        lscp.aij[cost_matrix <= service_radius] = 1

        if (demand_quantity_arr is None) and (facility_capacity_arr is not None):
            demand_quantity_arr = np.ones(cost_matrix.shape[0])

        FacilityModelBuilder.add_facility_integer_variable(lscp, r_fac, "y[{i}]")

        if predefined_facilities_arr is not None:
            FacilityModelBuilder.add_predefined_facility_constraint(
                lscp, lscp.problem, predefined_facilities_arr
            )

        if demand_quantity_arr is not None:

            sum_demand = demand_quantity_arr.sum()
            sum_capacity = facility_capacity_arr.sum()
            if sum_demand > sum_capacity:
                raise ValueError(
                    f"Infeasible model. Demand greater than capacity "
                    f"({sum_demand} > {sum_capacity})."
                )

            FacilityModelBuilder.add_client_assign_integer_variable(
                lscp, r_cli, r_fac, "z[{i}_{j}]", lp_category=pulp.LpContinuous
            )

            FacilityModelBuilder.add_facility_capacity_constraint(
                lscp,
                lscp.problem,
                facility_capacity_arr,
                demand_quantity_arr,
                r_fac,
                r_cli,
            )

            FacilityModelBuilder.add_client_demand_satisfaction_constraint(
<<<<<<< HEAD
                lscp,
                lscp.problem,
                lscp.aij,
                r_cli,
                r_fac,  ###############################################
=======
                lscp, lscp.problem, lscp.aij, r_cli, r_fac
>>>>>>> 8e6b1927
            )

        else:
            FacilityModelBuilder.add_set_covering_constraint(
                lscp, lscp.problem, lscp.aij, r_fac, r_cli
            )

        lscp.__add_obj()

        return lscp

    @classmethod
    def from_geodataframe(
        cls,
        gdf_demand: GeoDataFrame,
        gdf_fac: GeoDataFrame,
        demand_col: str,
        facility_col: str,
        service_radius: float,
        predefined_facility_col: str = None,
        facility_capacity_col: str = None,
        demand_quantity_col: str = None,
        distance_metric: str = "euclidean",
        name: str = "LSCP",
    ):
        """
        Create an ``LSCP`` object from ``geopandas.GeoDataFrame`` objects.
        Calculate the cost matrix between demand and facility locations
        before building the problem within the ``from_cost_matrix()`` method.

        Parameters
        ----------

        gdf_demand : geopandas.GeoDataFrame
            Demand locations.
        gdf_fac : geopandas.GeoDataFrame
            Facility locations.
        demand_col : str
            Demand sites geometry column name.
        facility_col : str
            Facility candidate sites geometry column name.
        service_radius : float
             Maximum acceptable service distance.
        predefined_facility_col : str (default None)
            Column name representing facilities are already defined.
        distance_metric : str (default 'euclidean')
            A metric used for the distance calculations supported by
            `scipy.spatial.distance.cdist <https://docs.scipy.org/doc/scipy/reference/generated/scipy.spatial.distance.cdist.html>`_.
        name : str (default 'LSCP')
            The name of the problem.

        Returns
        -------

        spopt.locate.coverage.LSCP

        Examples
        --------

        >>> from spopt.locate import LSCP
        >>> from spopt.locate.util import simulated_geo_points
        >>> import geopandas
        >>> import numpy
        >>> import pulp
        >>> import spaghetti

        Create a regular lattice.

        >>> lattice = spaghetti.regular_lattice((0, 0, 10, 10), 9, exterior=True)
        >>> ntw = spaghetti.Network(in_data=lattice)
        >>> streets = spaghetti.element_as_gdf(ntw, arcs=True)
        >>> streets_buffered = geopandas.GeoDataFrame(
        ...     geopandas.GeoSeries(streets["geometry"].buffer(0.2).unary_union),
        ...     crs=streets.crs,
        ...     columns=["geometry"]
        ... )

        Simulate points about the lattice.

        >>> demand_points = simulated_geo_points(streets_buffered, needed=100, seed=5)
        >>> facility_points = simulated_geo_points(streets_buffered, needed=5, seed=6)

        Snap the points to the network of lattice edges
        and extract as ``GeoDataFrame`` objects.

        >>> ntw.snapobservations(demand_points, "clients", attribute=True)
        >>> clients_snapped = spaghetti.element_as_gdf(
        ...     ntw, pp_name="clients", snapped=True
        ... )
        >>> ntw.snapobservations(facility_points, "facilities", attribute=True)
        >>> facilities_snapped = spaghetti.element_as_gdf(
        ...     ntw, pp_name="facilities", snapped=True
        ... )

        Create and solve an ``LSCP`` instance from the ``GeoDataFrame`` objects.

        >>> lscp_from_geodataframe = LSCP.from_geodataframe(
        ...     clients_snapped,
        ...     facilities_snapped,
        ...     "geometry",
        ...     "geometry",
        ...     service_radius=8,
        ...     distance_metric="euclidean"
        ... )
        >>> lscp_from_geodataframe = lscp_from_geodataframe.solve(
        ...     pulp.PULP_CBC_CMD(msg=False)
        ... )

        Get the facility lookup demand coverage array.

        >>> for fac, cli in enumerate(lscp_from_geodataframe.fac2cli):
        ...     print(f"facility {fac} serving {len(cli)} clients")
        facility 0 serving 0 clients
        facility 1 serving 0 clients
        facility 2 serving 100 clients
        facility 3 serving 0 clients
        facility 4 serving 0 clients

        """  # noqa

        demand_quantity_arr = None
        if demand_quantity_col is not None:
            demand_quantity_arr = gdf_demand[demand_quantity_col].to_numpy()

        facility_capacity_arr = None
        if facility_capacity_col is not None:
            facility_capacity_arr = gdf_fac[facility_capacity_col].to_numpy()

        if demand_quantity_arr is not None and facility_capacity_arr is None:
            raise ValueError(
                "Demand quantities supplied with no facility capacities. "
                "Model cannot satisfy clients with different "
                "demands without facility capacities."
            )

        predefined_facilities_arr = None
        if predefined_facility_col is not None:
            predefined_facilities_arr = gdf_fac[predefined_facility_col].to_numpy()

        dem = gdf_demand[demand_col]
        fac = gdf_fac[facility_col]

        dem_type_geom = dem.geom_type.unique()
        fac_type_geom = fac.geom_type.unique()

        _msg = (
            " geodataframe contains mixed type geometries or is not a point. Be "
            "sure deriving centroid from geometries doesn't affect the results."
        )
        if len(dem_type_geom) > 1 or not "Point" in dem_type_geom:
            warnings.warn(f"Demand{_msg}", UserWarning)
            dem = dem.centroid

        if len(fac_type_geom) > 1 or not "Point" in fac_type_geom:
            warnings.warn(f"Facility{_msg}", UserWarning)
            fac = fac.centroid

        dem_data = np.array([dem.x.to_numpy(), dem.y.to_numpy()]).T
        fac_data = np.array([fac.x.to_numpy(), fac.y.to_numpy()]).T

        if gdf_demand.crs != gdf_fac.crs:
            raise ValueError(
                "Geodataframes crs are different: "
                f"gdf_demand-{gdf_demand.crs}, gdf_fac-{gdf_fac.crs}"
            )

        distances = cdist(dem_data, fac_data, distance_metric)

        return cls.from_cost_matrix(
            distances,
            service_radius,
            predefined_facilities_arr,
            facility_capacity_arr,
            demand_quantity_arr,
            name,
        )

    def facility_client_array(self) -> None:
        """
        Create a 2D array storing **facility to client relationships** where each
        row represents a facility and contains an array of client indices
        with which it is associated. An empty client array indicates
        the facility is associated with no clients.

        Returns
        -------

        None

        """

        fac_vars = getattr(self, "fac_vars")
        len_fac_vars = len(fac_vars)

        self.fac2cli = []

        for j in range(len_fac_vars):
            array_cli = []
            if fac_vars[j].value() > 0:
                for i in range(self.aij.shape[0]):
                    if self.aij[i][j] > 0:
                        array_cli.append(i)

            self.fac2cli.append(array_cli)

    def solve(self, solver: pulp.LpSolver, results: bool = True):
        """
        Solve the ``LSCP`` model.

        Parameters
        ----------

        solver : pulp.apis.LpSolver
            A solver supported by ``pulp``.
        results : bool (default True)
            If ``True`` it will create metainfo (which facilities cover
            which demand) and vice-versa, and the uncovered demand.

        Returns
        -------

        spopt.locate.coverage.LSCP

        """
        self.problem.solve(solver)
        self.check_status()

        if results:
            self.facility_client_array()
            self.client_facility_array()

        return self


class LSCPB(LocateSolver, BaseOutputMixin, BackupPercentageMixinMixin):
    r"""
    Implement the Location Set Covering Problem - Backup (*LSCP-B*) optimization
    model and solve it. The *LSCP-B*, as adapted from :cite:`church_murray_2018`,
    can be formulated as:

    .. math::

       \begin{array}{lllll}
       \displaystyle \textbf{Maximize}      & \displaystyle \sum_{i}{U_i}                       &&              & (1)                                                                          \\
       \displaystyle \textbf{Subject To}    & \displaystyle \sum_{j}{a_{ij}}{Y_j} \geq 1 + U_i  && \forall i    & (2)                                                                          \\
                                            & \displaystyle \sum_{j}{Y_j} = p                   &&              & (3)                                                                          \\
                                            & U_i \leq 1                                        && \forall i    & (4)                                                                          \\
                                            & Y_j \in \{0, 1\}                                  && \forall j    & (5)                                                                          \\
                                            &                                                   &&              &                                                                              \\
       \displaystyle \textbf{Where}         && i                                                & =             & \textrm{index of demand locations}                                           \\
                                            && j                                                & =             & \textrm{index of facility sites}                                             \\
                                            && p                                                & =             & \textrm{objective value identified by using the } LSCP                       \\
                                            && U_i                                              & =             & \begin{cases}
                                                                                                                   1, \textrm{if demand location is covered twice}                             \\
                                                                                                                   0, \textrm{if demand location is covered once}                              \\
                                                                                                                  \end{cases}                                                                  \\
                                            && a_{ij}                                           & =             & \begin{cases}
                                                                                                                   1, \textrm{if facility location } j \textrm{ covers demand location } i     \\
                                                                                                                   0, \textrm{otherwise}                                                       \\
                                                                                                                  \end{cases}                                                                  \\
                                            && Y_j                                              & =             & \begin{cases}
                                                                                                                   1, \textrm{if a facility is sited at location } j                           \\
                                                                                                                   0, \textrm{otherwise}                                                       \\
                                                                                                                  \end{cases}
       \end{array}

    Parameters
    ----------

    name : str
        The problem name.
    problem : pulp.LpProblem
        A ``pulp`` instance of an optimization model that contains
        constraints, variables, and an objective function.
    solver : pulp.LpSolver
        A solver supported by ``pulp``.

    Attributes
    ----------

    name : str
        The problem name.
    problem : pulp.LpProblem
        A ``pulp`` instance of an optimization model that contains
        constraints, variables, and an objective function.
    solver : pulp.LpSolver
        A solver supported by ``pulp``.
    lscp_obj_value : float
        The objective value returned from a solved ``LSCP`` instance.
    fac2cli : numpy.array
        A 2D array storing facility to client relationships where each
        row represents a facility and contains an array of client indices
        with which it is associated. An empty client array indicates
        the facility is associated with no clients.
    cli2fac : numpy.array
        The inverse of ``fac2cli`` where client to facility relationships
        are shown.
    aij : numpy.array
        A cost matrix in the form of a 2D array between origins and destinations.

    """  # noqa

    def __init__(
        self,
        name: str,
        problem: pulp.LpProblem,
        solver: pulp.LpSolver,
    ):
        self.solver = solver
        super().__init__(name, problem)

    def __add_obj(self) -> None:
        """
        Add the objective function to the model.

        Maximize U1 + U2 + ... + Uj

        Returns
        -------

        None

        """
        cov_vars = getattr(self, "cli_vars")
        self.problem += pulp.lpSum(cov_vars), "objective function"

    @classmethod
    def from_cost_matrix(
        cls,
        cost_matrix: np.array,
        service_radius: float,
        solver: pulp.LpSolver,
        predefined_facilities_arr: np.array = None,
        name: str = "LSCP-B",
    ):
        """
        Create an ``LSCPB`` object based on a cost matrix.

        Parameters
        ----------

        cost_matrix : numpy.array
            A cost matrix in the form of a 2D array between origins and destinations.
        service_radius : float
            Maximum acceptable service distance.
        solver : pulp.LpSolver
            A solver supported by ``pulp``.
        predefined_facilities_arr : numpy.array (default None)
            Predefined facilities that must appear in the solution.
        name : str (default 'LSCP-B')
            The problem name.

        Returns
        -------

        spopt.locate.coverage.LSCPB

        Examples
        --------

        >>> from spopt.locate import LSCPB
        >>> from spopt.locate.util import simulated_geo_points
        >>> import geopandas
        >>> import numpy
        >>> import pulp
        >>> import spaghetti

        Create a regular lattice.

        >>> lattice = spaghetti.regular_lattice((0, 0, 10, 10), 9, exterior=True)
        >>> ntw = spaghetti.Network(in_data=lattice)
        >>> streets = spaghetti.element_as_gdf(ntw, arcs=True)
        >>> streets_buffered = geopandas.GeoDataFrame(
        ...     geopandas.GeoSeries(streets["geometry"].buffer(0.2).unary_union),
        ...     crs=streets.crs,
        ...     columns=["geometry"]
        ... )

        Simulate points about the lattice.

        >>> demand_points = simulated_geo_points(streets_buffered, needed=100, seed=5)
        >>> facility_points = simulated_geo_points(streets_buffered, needed=5, seed=6)

        Snap the points to the network of lattice edges.

        >>> ntw.snapobservations(demand_points, "clients", attribute=True)
        >>> clients_snapped = spaghetti.element_as_gdf(
        ...     ntw, pp_name="clients", snapped=True
        ... )
        >>> ntw.snapobservations(facility_points, "facilities", attribute=True)
        >>> facilities_snapped = spaghetti.element_as_gdf(
        ...     ntw, pp_name="facilities", snapped=True
        ... )

        Calculate the cost matrix from origins to destinations.

        >>> cost_matrix = ntw.allneighbordistances(
        ...     sourcepattern=ntw.pointpatterns["clients"],
        ...     destpattern=ntw.pointpatterns["facilities"]
        ... )

        Create and solve an ``LSCPB`` instance from the cost matrix.

        >>> lscpb_from_cost_matrix = LSCPB.from_cost_matrix(
        ...     cost_matrix, service_radius=8, solver=pulp.PULP_CBC_CMD(msg=False)
        ... )
        >>> lscpb_from_cost_matrix = lscpb_from_cost_matrix.solve()

        Get the facility lookup demand coverage array.

        >>> for fac, cli in enumerate(lscpb_from_cost_matrix.fac2cli):
        ...     print(f"facility {fac} serving {len(cli)} clients")
        facility 0 serving 0 clients
        facility 1 serving 63 clients
        facility 2 serving 85 clients
        facility 3 serving 92 clients
        facility 4 serving 0 clients

        Get the percentage of clients covered by more than one facility.

        >>> round(lscpb_from_cost_matrix.backup_perc, 3)
        88.0

        88% of clients are covered by more than 1 facility

        """
        if predefined_facilities_arr is not None:
            lscp = LSCP.from_cost_matrix(
                cost_matrix, service_radius, predefined_facilities_arr
            )
        else:
            lscp = LSCP.from_cost_matrix(cost_matrix, service_radius)
        lscp.solve(solver)

        r_fac = range(cost_matrix.shape[1])
        r_cli = range(cost_matrix.shape[0])

        model = pulp.LpProblem(name, pulp.LpMaximize)

        lscpb = LSCPB(name, model, solver)
        lscpb.lscp_obj_value = lscp.problem.objective.value()

        FacilityModelBuilder.add_facility_integer_variable(lscpb, r_fac, "y[{i}]")
        FacilityModelBuilder.add_client_integer_variable(lscpb, r_cli, "x[{i}]")

        lscpb.aij = np.zeros(cost_matrix.shape)
        lscpb.aij[cost_matrix <= service_radius] = 1

        if predefined_facilities_arr is not None:
            FacilityModelBuilder.add_predefined_facility_constraint(
                lscpb, lscpb.problem, predefined_facilities_arr
            )

        lscpb.__add_obj()
        FacilityModelBuilder.add_facility_constraint(
            lscpb, lscpb.problem, lscpb.lscp_obj_value
        )
        FacilityModelBuilder.add_backup_covering_constraint(
            lscpb, lscpb.problem, lscpb.aij, r_fac, r_cli
        )

        return lscpb

    @classmethod
    def from_geodataframe(
        cls,
        gdf_demand: GeoDataFrame,
        gdf_fac: GeoDataFrame,
        demand_col: str,
        facility_col: str,
        service_radius: float,
        solver: pulp.LpSolver,
        predefined_facility_col: str = None,
        distance_metric: str = "euclidean",
        name: str = "LSCP-B",
    ):
        """

        Create an ``LSCPB`` object from ``geopandas.GeoDataFrame`` objects.
        Calculate the cost matrix between demand and facility locations
        before building the problem within the ``from_cost_matrix()`` method.

        Parameters
        ----------

        gdf_demand : geopandas.GeoDataFrame
            Demand locations.
        gdf_fac : geopandas.GeoDataFrame
            Facility locations.
        demand_col : str
            Demand sites geometry column name.
        facility_col : str
            Facility candidate sites geometry column name.
        service_radius : float
             Maximum acceptable service distance.
        solver : pulp.LpSolver
            A solver supported by ``pulp``.
        predefined_facility_col : str (default None)
            Column name representing facilities are already defined.
        distance_metric : str (default 'euclidean')
            A metric used for the distance calculations supported by
            `scipy.spatial.distance.cdist <https://docs.scipy.org/doc/scipy/reference/generated/scipy.spatial.distance.cdist.html>`_.
        name : str (default 'LSCP')
            The name of the problem.

        Returns
        -------

        spopt.locate.coverage.LSCPB

        Examples
        --------

        >>> from spopt.locate import LSCPB
        >>> from spopt.locate.util import simulated_geo_points
        >>> import geopandas
        >>> import numpy
        >>> import pulp
        >>> import spaghetti

        Create a regular lattice.

        >>> lattice = spaghetti.regular_lattice((0, 0, 10, 10), 9, exterior=True)
        >>> ntw = spaghetti.Network(in_data=lattice)
        >>> streets = spaghetti.element_as_gdf(ntw, arcs=True)
        >>> streets_buffered = geopandas.GeoDataFrame(
        ...     geopandas.GeoSeries(streets["geometry"].buffer(0.2).unary_union),
        ...     crs=streets.crs,
        ...     columns=["geometry"]
        ... )

        Simulate points about the lattice.

        >>> demand_points = simulated_geo_points(streets_buffered, needed=100, seed=5)
        >>> facility_points = simulated_geo_points(streets_buffered, needed=5, seed=6)

        Snap the points to the network of lattice edges
        and extract as ``GeoDataFrame`` objects.

        >>> ntw.snapobservations(demand_points, "clients", attribute=True)
        >>> clients_snapped = spaghetti.element_as_gdf(
        ...     ntw, pp_name="clients", snapped=True
        ... )
        >>> ntw.snapobservations(facility_points, "facilities", attribute=True)
        >>> facilities_snapped = spaghetti.element_as_gdf(
        ...     ntw, pp_name="facilities", snapped=True
        ... )

        Create and solve an ``LSCPB`` instance from the ``GeoDataFrame`` objects.

        >>> lscpb_from_geodataframe = LSCPB.from_geodataframe(
        ...     clients_snapped,
        ...     facilities_snapped,
        ...     "geometry",
        ...     "geometry",
        ...     service_radius=8,
        ...     solver=pulp.PULP_CBC_CMD(msg=False),
        ...     distance_metric="euclidean"
        ... )
        >>> lscpb_from_geodataframe = lscpb_from_geodataframe.solve()

        Get the facility lookup demand coverage array.

        >>> for fac, cli in enumerate(lscpb_from_geodataframe.fac2cli):
        ...     print(f"facility {fac} serving {len(cli)} clients")
        facility 0 serving 0 clients
        facility 1 serving 0 clients
        facility 2 serving 100 clients
        facility 3 serving 0 clients
        facility 4 serving 0 clients

        Get the percentage of clients covered by more than one facility.

        >>> round(lscpb_from_geodataframe.backup_perc, 3)
        0.0

        All clients are covered by 1 facility because only one facility
        is needed to solve the LSCP.

        """  # noqa

        predefined_facilities_arr = None
        if predefined_facility_col is not None:
            predefined_facilities_arr = gdf_fac[predefined_facility_col].to_numpy()

        dem = gdf_demand[demand_col]
        fac = gdf_fac[facility_col]

        dem_type_geom = dem.geom_type.unique()
        fac_type_geom = fac.geom_type.unique()

        _msg = (
            " geodataframe contains mixed type geometries or is not a point. Be "
            "sure deriving centroid from geometries doesn't affect the results."
        )
        if len(dem_type_geom) > 1 or not "Point" in dem_type_geom:
            warnings.warn(f"Demand{_msg}", UserWarning)
            dem = dem.centroid

        if len(fac_type_geom) > 1 or not "Point" in fac_type_geom:
            warnings.warn(f"Facility{_msg}", UserWarning)
            fac = fac.centroid

        dem_data = np.array([dem.x.to_numpy(), dem.y.to_numpy()]).T
        fac_data = np.array([fac.x.to_numpy(), fac.y.to_numpy()]).T

        if gdf_demand.crs != gdf_fac.crs:
            raise ValueError(
                "Geodataframes crs are different: "
                f"gdf_demand-{gdf_demand.crs}, gdf_fac-{gdf_fac.crs}"
            )

        distances = cdist(dem_data, fac_data, distance_metric)

        return cls.from_cost_matrix(
            distances, service_radius, solver, predefined_facilities_arr, name
        )

    def facility_client_array(self) -> None:
        """

        Create a 2D array storing **facility to client relationships** where each
        row represents a facility and contains an array of client indices
        with which it is associated. An empty client array indicates
        the facility is associated with no clients.

        Returns
        -------

        None

        """

        fac_vars = getattr(self, "fac_vars")
        len_fac_vars = len(fac_vars)

        self.fac2cli = []

        for j in range(len_fac_vars):
            array_cli = []
            if fac_vars[j].value() > 0:
                for i in range(self.aij.shape[0]):
                    if self.aij[i][j] > 0:
                        array_cli.append(i)

            self.fac2cli.append(array_cli)

    def solve(self, results: bool = True):
        """
        Solve the ``LSCPB`` model.

        Parameters
        ----------

        results : bool (default True)
            If ``True`` it will create metainfo (which facilities cover
            which demand) and vice-versa, and the uncovered demand.

        Returns
        -------

        spopt.locate.coverage.LSCPB

        """
        self.problem.solve(self.solver)
        self.check_status()

        if results:
            self.facility_client_array()
            self.client_facility_array()
            self.get_percentage()

        return self


class MCLP(LocateSolver, BaseOutputMixin, CoveragePercentageMixin):
    r"""
    Implement the Maximal Coverage Location Problem (*MCLP*) optimization model
    and solve it. The *MCLP*, as adapted from :cite:`church_murray_2018`,
    can be formulated as:

    .. math::

       \begin{array}{lllll}
       \displaystyle \textbf{Maximize}      & \displaystyle \sum_{i=1}^{n}{a_iX_i}          &&              & (1)                                                                                   \\
       \displaystyle \textbf{Subject To}    & \displaystyle \sum_{j \in N_i}{Y_j \geq X_i}  && \forall i    & (2)                                                                                   \\
                                            & \displaystyle \sum_{j}{Y_j} = p               &&              & (3)                                                                                   \\
                                            & X_i \in \{0, 1\}                              && \forall i    & (4)                                                                                   \\
                                            & Y_j \in \{0, 1\}                              && \forall j    & (5)                                                                                   \\
                                            &                                               &&              &                                                                                       \\
       \displaystyle \textbf{Where}         && i                                            & =             & \textrm{index of demand locations}                                                    \\
                                            && j                                            & =             & \textrm{index of facility sites}                                                      \\
                                            && p                                            & =             & \textrm{the number of facilities to be sited}                                         \\
                                            && S                                            & =             & \textrm{maximum acceptable service distance or time standard}                         \\
                                            && d_{ij}                                       & =             & \textrm{shortest distance or travel time between locations } i \textrm{ and } j       \\
                                            && N_i                                          & =             & \{j | d_{ij} < S\}                                                                    \\
                                            && X_i                                          & =             & \begin{cases}
                                                                                                               1, \textrm{if client location } i \textrm{ is covered within service standard } S    \\
                                                                                                               0, \textrm{otherwise}                                                                \\
                                                                                                              \end{cases}                                                                           \\
                                            && Y_j                                          & =             & \begin{cases}
                                                                                                               1, \textrm{if a facility is sited at location } j                                    \\
                                                                                                               0, \textrm{otherwise}                                                                \\
                                                                                                              \end{cases}
       \end{array}

    Parameters
    ----------

    name : str
        The problem name.
    problem : pulp.LpProblem
        A ``pulp`` instance of an optimization model that contains
        constraints, variables, and an objective function.

    Attributes
    ----------

    name : str
        The problem name.
    problem : pulp.LpProblem
        A ``pulp`` instance of an optimization model that contains
        constraints, variables, and an objective function.
    fac2cli : numpy.array
        A 2D array storing facility to client relationships where each
        row represents a facility and contains an array of client indices
        with which it is associated. An empty client array indicates
        the facility is associated with no clients.
    cli2fac : numpy.array
        The inverse of ``fac2cli`` where client to facility relationships
        are shown.
    aij : numpy.array
        A cost matrix in the form of a 2D array between origins and destinations.
    n_cli_uncov : int
        The number of uncovered client locations.

    """  # noqa

    def __init__(self, name: str, problem: pulp.LpProblem):
        super().__init__(name, problem)

    def __add_obj(self, weights: np.array, range_clients: range) -> None:
        """
        Add the objective function to the model.

        Maximize w1 * y1 + w2 * y2 +  ... + wi * yi

        Returns
        -------

        None

        """
        dem_vars = getattr(self, "cli_vars")

        self.problem += (
            pulp.lpSum([weights.flatten()[i] * dem_vars[i] for i in range_clients]),
            "objective function",
        )

    @classmethod
    def from_cost_matrix(
        cls,
        cost_matrix: np.array,
        weights: np.array,
        service_radius: float,
        p_facilities: int,
        predefined_facilities_arr: np.array = None,
        name: str = "MCLP",
    ):
        """
        Create a ``MCLP`` object based on cost matrix.

        Parameters
        ----------

        cost_matrix : numpy.array
            A cost matrix in the form of a 2D array between origins and destinations.
        weights : numpy.array
            A 1D array of service load or population demand.
        service_radius : float
            Maximum acceptable service distance.
        p_facilities : int
            The number of facilities to be located.
        predefined_facilities_arr : numpy.array (default None)
            Predefined facilities that must appear in the solution.
        name : str (default 'MCLP')
            The problem name.

        Returns
        -------

        spopt.locate.coverage.MCLP

        Examples
        --------

        >>> from spopt.locate import MCLP
        >>> from spopt.locate.util import simulated_geo_points
        >>> import geopandas
        >>> import numpy
        >>> import pulp
        >>> import spaghetti

        Create a regular lattice.

        >>> lattice = spaghetti.regular_lattice((0, 0, 10, 10), 9, exterior=True)
        >>> ntw = spaghetti.Network(in_data=lattice)
        >>> streets = spaghetti.element_as_gdf(ntw, arcs=True)
        >>> streets_buffered = geopandas.GeoDataFrame(
        ...     geopandas.GeoSeries(streets["geometry"].buffer(0.2).unary_union),
        ...     crs=streets.crs,
        ...     columns=["geometry"]
        ... )

        Simulate points about the lattice.

        >>> demand_points = simulated_geo_points(streets_buffered, needed=100, seed=5)
        >>> facility_points = simulated_geo_points(streets_buffered, needed=5, seed=6)

        Snap the points to the network of lattice edges.

        >>> ntw.snapobservations(demand_points, "clients", attribute=True)
        >>> clients_snapped = spaghetti.element_as_gdf(
        ...     ntw, pp_name="clients", snapped=True
        ... )
        >>> ntw.snapobservations(facility_points, "facilities", attribute=True)
        >>> facilities_snapped = spaghetti.element_as_gdf(
        ...     ntw, pp_name="facilities", snapped=True
        ... )

        Calculate the cost matrix from origins to destinations.

        >>> cost_matrix = ntw.allneighbordistances(
        ...    sourcepattern=ntw.pointpatterns["clients"],
        ...    destpattern=ntw.pointpatterns["facilities"]
        ... )

        Simulate demand weights from ``1`` to ``12``.

        >>> ai = numpy.random.randint(1, 12, 100)

        Create and solve an ``MCLP`` instance from the cost matrix.

        >>> mclp_from_cost_matrix = MCLP.from_cost_matrix(
        ...     cost_matrix, ai, service_radius=7, p_facilities=4
        ... )
        >>> mclp_from_cost_matrix = mclp_from_cost_matrix.solve(
        ...     pulp.PULP_CBC_CMD(msg=False)
        ... )

        Get the facility lookup demand coverage array.

        >>> for fac, cli in enumerate(mclp_from_cost_matrix.fac2cli):
        ...     print(f"facility {fac} serving {len(cli)} clients")
        facility 0 serving 44 clients
        facility 1 serving 54 clients
        facility 2 serving 75 clients
        facility 3 serving 77 clients
        facility 4 serving 0 clients

        Get the number of clients uncovered and percentage covered.

        >>> mclp_from_cost_matrix.n_cli_uncov
        1
        >>> mclp_from_cost_matrix.perc_cov
        99.0

        """
        r_fac = range(cost_matrix.shape[1])
        r_cli = range(cost_matrix.shape[0])

        model = pulp.LpProblem(name, pulp.LpMaximize)
        mclp = MCLP(name, model)

        FacilityModelBuilder.add_facility_integer_variable(mclp, r_fac, "x[{i}]")
        FacilityModelBuilder.add_client_integer_variable(mclp, r_cli, "y[{i}]")

        mclp.aij = np.zeros(cost_matrix.shape)
        mclp.aij[cost_matrix <= service_radius] = 1
        weights = np.reshape(weights, (cost_matrix.shape[0], 1))

        mclp.__add_obj(weights, r_cli)

        if predefined_facilities_arr is not None:
            FacilityModelBuilder.add_predefined_facility_constraint(
                mclp, mclp.problem, predefined_facilities_arr
            )

        FacilityModelBuilder.add_maximal_coverage_constraint(
            mclp, mclp.problem, mclp.aij, r_fac, r_cli
        )

        FacilityModelBuilder.add_facility_constraint(mclp, mclp.problem, p_facilities)

        return mclp

    @classmethod
    def from_geodataframe(
        cls,
        gdf_demand: GeoDataFrame,
        gdf_fac: GeoDataFrame,
        demand_col: str,
        facility_col: str,
        weights_cols: str,
        service_radius: float,
        p_facilities: int,
        predefined_facility_col: str = None,
        distance_metric: str = "euclidean",
        name: str = "MCLP",
    ):
        """

        Create an ``MCLP`` object from ``geopandas.GeoDataFrame`` objects.
        Calculate the cost matrix between demand and facility locations
        before building the problem within the ``from_cost_matrix()`` method.

        Parameters
        ----------

        gdf_demand : geopandas.GeoDataFrame
            Demand locations.
        gdf_fac : geopandas.GeoDataFrame
            Facility locations.
        demand_col : str
            Demand sites geometry column name.
        facility_col : str
            Facility candidate sites geometry column name.
        weights_cols : str
            The weight column name representing service load or demand.
        service_radius : float
             Maximum acceptable service distance.
        p_facilities: int
           The number of facilities to be located.
        predefined_facility_col : str (default None)
            Column name representing facilities are already defined.
        distance_metric : str (default 'euclidean')
            A metric used for the distance calculations supported by
            `scipy.spatial.distance.cdist <https://docs.scipy.org/doc/scipy/reference/generated/scipy.spatial.distance.cdist.html>`_.
        name : str (default 'MCLP')
            The name of the problem.

        Returns
        -------

        spopt.locate.coverage.MCLP

        Examples
        --------

        >>> from spopt.locate import MCLP
        >>> from spopt.locate.util import simulated_geo_points
        >>> import geopandas
        >>> import pulp
        >>> import numpy
        >>> import spaghetti

        Create a regular lattice.

        >>> lattice = spaghetti.regular_lattice((0, 0, 10, 10), 9, exterior=True)
        >>> ntw = spaghetti.Network(in_data=lattice)
        >>> streets = spaghetti.element_as_gdf(ntw, arcs=True)
        >>> streets_buffered = geopandas.GeoDataFrame(
        ...     geopandas.GeoSeries(streets["geometry"].buffer(0.2).unary_union),
        ...     crs=streets.crs,
        ...     columns=["geometry"]
        ... )

        Simulate points about the lattice.

        >>> demand_points = simulated_geo_points(streets_buffered, needed=100, seed=5)
        >>> facility_points = simulated_geo_points(streets_buffered, needed=5, seed=6)

        Snap the points to the network of lattice edges
        and extract as ``GeoDataFrame`` objects.

        >>> ntw.snapobservations(demand_points, "clients", attribute=True)
        >>> clients_snapped = spaghetti.element_as_gdf(
        ...     ntw, pp_name="clients", snapped=True
        ... )
        >>> ntw.snapobservations(facility_points, "facilities", attribute=True)
        >>> facilities_snapped = spaghetti.element_as_gdf(
        ...     ntw, pp_name="facilities", snapped=True
        ... )

        Simulate demand weights from ``1`` to ``12``.

        >>> ai = numpy.random.randint(1, 12, 100)
        >>> clients_snapped['weights'] = ai

        Create and solve an ``MCLP`` instance from the ``GeoDataFrame`` objects.

        >>> mclp_from_geodataframe = MCLP.from_geodataframe(
        ...     clients_snapped,
        ...     facilities_snapped,
        ...     "geometry",
        ...     "geometry",
        ...     "weights",
        ...     service_radius=7,
        ...     p_facilities=4,
        ...     distance_metric="euclidean"
        ... )

        >>> mclp_from_geodataframe = mclp_from_geodataframe.solve(
        ...     pulp.PULP_CBC_CMD(msg=False)
        ... )

        Get the facility lookup demand coverage array.

        >>> for fac, cli in enumerate(mclp_from_geodataframe.fac2cli):
        ...     print(f"facility {fac} serving {len(cli)} clients")
        facility 0 serving 63 clients
        facility 1 serving 80 clients
        facility 2 serving 96 clients
        facility 3 serving 0 clients
        facility 4 serving 58 clients

        Get the number of clients uncovered and percentage covered.

        >>> mclp_from_geodataframe.n_cli_uncov
        0
        >>> mclp_from_geodataframe.perc_cov
        100.0

        """

        predefined_facilities_arr = None
        if predefined_facility_col is not None:
            predefined_facilities_arr = gdf_fac[predefined_facility_col].to_numpy()

        service_load = gdf_demand[weights_cols].to_numpy()
        dem = gdf_demand[demand_col]
        fac = gdf_fac[facility_col]

        dem_type_geom = dem.geom_type.unique()
        fac_type_geom = fac.geom_type.unique()

        _msg = (
            " geodataframe contains mixed type geometries or is not a point. Be "
            "sure deriving centroid from geometries doesn't affect the results."
        )
        if len(dem_type_geom) > 1 or not "Point" in dem_type_geom:
            warnings.warn(f"Demand{_msg}", UserWarning)
            dem = dem.centroid

        if len(fac_type_geom) > 1 or not "Point" in fac_type_geom:
            warnings.warn(f"Facility{_msg}", UserWarning)
            fac = fac.centroid

        dem_data = np.array([dem.x.to_numpy(), dem.y.to_numpy()]).T
        fac_data = np.array([fac.x.to_numpy(), fac.y.to_numpy()]).T

        if gdf_demand.crs != gdf_fac.crs:
            raise ValueError(
                "Geodataframes crs are different: "
                f"gdf_demand-{gdf_demand.crs}, gdf_fac-{gdf_fac.crs}"
            )

        distances = cdist(dem_data, fac_data, distance_metric)

        return cls.from_cost_matrix(
            distances,
            service_load,
            service_radius,
            p_facilities,
            predefined_facilities_arr,
            name,
        )

    def facility_client_array(self) -> None:
        """

        Create a 2D array storing **facility to client relationships** where each
        row represents a facility and contains an array of client indices
        with which it is associated. An empty client array indicates
        the facility is associated with no clients.

        Returns
        -------

        None

        """

        fac_vars = getattr(self, "fac_vars")
        cli_vars = getattr(self, "cli_vars")
        len_fac_vars = len(fac_vars)

        self.fac2cli = []

        for j in range(len_fac_vars):
            array_cli = []
            if fac_vars[j].value() > 0:
                for i in range(self.aij.shape[0]):
                    if cli_vars[i].value() > 0:
                        if self.aij[i][j] > 0:
                            array_cli.append(i)

            self.fac2cli.append(array_cli)

    def solve(self, solver: pulp.LpSolver, results: bool = True):
        """
        Solve the ``MCLP`` model

        Parameters
        ----------

        solver : pulp.LpSolver
            A solver supported by ``pulp``.
        results : bool (default True)
            If ``True`` it will create metainfo (which facilities cover
            which demand) and vice-versa, and the uncovered demand.

        Returns
        -------

        spopt.locate.coverage.MCLP

        """
        self.problem.solve(solver)
        self.check_status()

        if results:
            self.facility_client_array()
            self.client_facility_array()
            self.uncovered_clients()
            self.get_percentage()
        return self<|MERGE_RESOLUTION|>--- conflicted
+++ resolved
@@ -231,15 +231,7 @@
             )
 
             FacilityModelBuilder.add_client_demand_satisfaction_constraint(
-<<<<<<< HEAD
-                lscp,
-                lscp.problem,
-                lscp.aij,
-                r_cli,
-                r_fac,  ###############################################
-=======
                 lscp, lscp.problem, lscp.aij, r_cli, r_fac
->>>>>>> 8e6b1927
             )
 
         else:
