--- conflicted
+++ resolved
@@ -487,17 +487,12 @@
 
     @staticmethod
     def add_facility_capacity_constraint(
-<<<<<<< HEAD
         obj: T_FacModel,
         model: pulp.LpProblem,
-        ni: np.array,
         cl_ni: np.array,
         dq_ni: np.array,
         range_facility: range,
         range_client: range,
-=======
-        obj: T_FacModel, model, cl_ni, dq_ni, range_facility, range_client
->>>>>>> 8e6b1927
     ) -> None:
         """
         Create the facility capacity constraints:
@@ -516,11 +511,7 @@
         obj: T_FacModel
             A bounded type of the ``LocateSolver`` class.
         model: pulp.LpProblem
-<<<<<<< HEAD
-            A ``pulp`` instance of an optimization model.
-        ni : numpy.array
-            A 2D array that defines candidate sites between facility points
-            within a distance to supply :math:`i` demand point.
+            A ``pulp`` instance of an optimization model.
         cl_ni : numpy.array
             A 1D array that defines capacity limits of facility points.
         dq_ni : numpy.array
@@ -529,17 +520,6 @@
             The range of facility points.
         range_client : range
             The range of demand points.
-=======
-            optimization model problem
-        cl_ni: np.array
-            one-dimensional array that defines capacity limits of facility points
-        dq_ni: np.array
-            one-dimensional array that defines demand quantities for demand points
-        range_facility: range
-            range of facility points quantity
-        range_client: range
-            range of demand points quantity
->>>>>>> 8e6b1927
 
         Returns
         -------
@@ -563,15 +543,11 @@
 
     @staticmethod
     def add_client_demand_satisfaction_constraint(
-<<<<<<< HEAD
         obj: T_FacModel,
         model: pulp.LpProblem,
-        ni: np.array,  ###############################################################################
+        ni: np.array,
         range_client: range,
         range_facility: range,
-=======
-        obj: T_FacModel, model, ni, range_client, range_facility
->>>>>>> 8e6b1927
     ) -> None:
         """
         Create the client demand satisfaction constraints.
@@ -582,23 +558,14 @@
         obj: T_FacModel
             A bounded type of the ``LocateSolver`` class.
         model: pulp.LpProblem
-<<<<<<< HEAD
-            A ``pulp`` instance of an optimization model.
-
-
+            A ``pulp`` instance of an optimization model.
+        ni : numpy.array
+            A 2D array that defines candidate sites between facility points
+            within a distance to supply :math:`i` demand point.
         range_client : range
             The range of demand points.
         range_facility : range
             The range of facility points.
-=======
-            optimization model problem
-        ni: np.array
-            two-dimensional array that defines candidate sites between facility points within a distance to supply {i} demand point
-        range_client: range
-            range of demand points quantity
-        range_facility: range
-            range of facility points quantity
->>>>>>> 8e6b1927
 
         Returns
         -------
@@ -611,11 +578,7 @@
             for i in range_client:
                 model += (
                     pulp.lpSum(
-<<<<<<< HEAD
                         [int(ni[i][j]) * cli_assgn_vars[i][j] for j in range_facility]
-=======
-                        [int(ni[i][j]) * cli_assn_vars[i][j] for j in range_facility]
->>>>>>> 8e6b1927
                     )
                     == 1
                 )
