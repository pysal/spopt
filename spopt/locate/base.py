--- conflicted
+++ resolved
@@ -486,8 +486,6 @@
 
         if hasattr(obj, "fac_vars"):
             fac_vars = getattr(obj, "fac_vars")
-<<<<<<< HEAD
-
             n_facilities = len(fac_vars)
             
             if n_facilities > n_predefined: # treat as indices
@@ -506,12 +504,7 @@
                 if dummy:
                     fac_vars[i].setInitialValue(1)
                     fac_vars[i].fixValue()
-=======
-            for ind in range(len(predefined_fac)):
-                if predefined_fac[ind]:
-                    fac_vars[ind].setInitialValue(1)
-                    fac_vars[ind].fixValue()
->>>>>>> 936c7104
+
         else:
             raise AttributeError(
                 "Before setting predefined facility constraints "
