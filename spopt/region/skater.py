from ..BaseClass import BaseSpOptHeuristicSolver

from sklearn.metrics import pairwise as skm
from scipy.sparse import csgraph as cg
from scipy.optimize import OptimizeWarning
from collections import namedtuple
import time
import numpy as np
import copy
import warnings

deletion = namedtuple("deletion", ("in_node", "out_node", "score"))


class SpanningForest(object):
    def __init__(
        self,
        dissimilarity=skm.manhattan_distances,
        affinity=None,
        reduction=np.sum,
        center=np.mean,
        verbose=False,
    ):
        """
        Initialize the SKATER algorithm.

        Parameters
        ----------

<<<<<<< HEAD
        dissimilarity : callable (default sklearn.metrics.pairwise.manhattan_distances)
            A callable distance metric.
        affinity : callable (default None)
            A callable affinity metric between 0 and 1, which is
            inverted to provide a dissimilarity metric.
        reduction : callable (default numpy.sum())
            The reduction applied over all clusters to provide the map score.
        center : callable (default numpy.mean())
            The method for computing the center of each region in attribute space.
        verbose : bool, int (default False)
            Flag for how much output to provide to the user,
            in terms of print statements and progress bars. Set to ``1`` for
            minimal output and ``2`` for full output.
=======
        dissimilarity : a callable distance metric
        affinity : an callable affinity metric between 0,1.
            Will be inverted to provide a
            dissimilarity metric.
            Either ``affinity`` or ``dissimilarity`` should be provided.
            If both arguments are provided ``dissimilarity`` is chosen.
        reduction: the reduction applied over all clusters
                   to provide the map score.
        center:    way to compute the center of each region in attribute space

        verbose: bool/int describing how much output to provide to the user,
                 in terms of print statements or progressbars.
>>>>>>> f2f54eff

        Notes
        -----

        Optimization occurs with respect to a *dissimilarity* metric, so the
        reduction should yield some kind of score where larger values are
        *less desirable* than smaller values. Typically, this means we use addition.

        """

        if affinity is not None and dissimilarity is not None:
            warnings.warn(
                "Both the `affinity` and `dissimilarity` arguments "
                "were passed in. Defaulting `dissimilarity`.",
                UserWarning,
            )
            affinity = None

        if affinity is not None:
            # invert the 0,1 affinity to an unbounded positive dissimilarity
            metric = lambda x, y: -np.log(affinity(x, y))
        else:
            metric = lambda x, y: dissimilarity(x, y)

        self.metric = metric
        self.reduction = reduction
        self.center = center
        self.verbose = verbose

    def __repr__(self):
        return (
            f"Minimum_Spanning_Tree_Pruning(metric={self.metric}, "
            f"reduction={self.reduction}, center={self.center})"
        )

    def fit(
        self,
        n_clusters,
        W,
        data=None,
        quorum=-np.inf,
        trace=False,
        islands="increase",
    ):
        """

        Parameters
        ----------

        n_clusters : int
            The number of clusters to form.
        W : libpysal.weights.W
            A PySAL weights object created from given data expressing the neighbor
            relationships between observations. It must be symmetric and binary, for
            example: Queen/Rook, DistanceBand, or a symmetrized KNN.
        data : numpy.ndarray (default None)
            An array of shape :math:`(N,P)` with :math:`N`
            observations and :math:`P` features.
        quorum : int, float (default -numpy.inf)
            The floor on the size of regions.
        trace : bool (default False)
            Flag denoting whether to store intermediate
            labelings as the tree gets pruned.
        islands : str (default 'increase')
            Description of what to do with islands. If ``'ignore'``, the algorithm will
            discover ``n_clusters`` regions, treating islands as their own regions. If
            "increase", the algorithm will discover ``n_clusters`` regions,
            treating islands as separate from ``n_clusters``.

        Notes
        -----

        Optimization occurs with respect to a *dissimilarity* metric, so the
        problem *minimizes* the map dissimilarity. Therefore, lower scores are better.

        """
        if trace:
            self._trace = []
        if data is None:
            attribute_kernel = np.ones((W.n, W.n))
            data = np.ones((W.n, 1))
        else:
            attribute_kernel = self.metric(data, None)
        W.transform = "b"
        W = W.sparse
        start = time.time()

        super_verbose = self.verbose > 1
        start_W = time.time()
        dissim = W.multiply(attribute_kernel)
        dissim.eliminate_zeros()
        end_W = time.time() - start_W

        if super_verbose:
            print(f"Computing Affinity Kernel took {end_W:.2f}s")

        tree_time = time.time()
        MSF = cg.minimum_spanning_tree(dissim)
        tree_time = time.time() - tree_time
        if super_verbose:
            print(f"Computing initial MST took {tree_time:.2f}s")

        init_component_time = time.time()
        current_n_subtrees, current_labels = cg.connected_components(
            MSF, directed=False
        )
        init_component_time = time.time() - init_component_time

        if super_verbose:
            print(f"Computing connected components took {init_component_time:.2f}s.")

        if current_n_subtrees > 1:
            island_warnings = [
                (
                    f"Increasing `n_clusters` from {n_clusters} to "
                    f"{n_clusters + current_n_subtrees} in order to "
                    "account for islands."
                ),
                (
                    "Counting islands towards the remaining "
                    f"{n_clusters - current_n_subtrees} clusters."
                ),
            ]
            ignoring_islands = int(islands.lower() == "ignore")
            chosen_warning = island_warnings[ignoring_islands]
<<<<<<< HEAD
            warn(
                f"By default, the graph is disconnected! {chosen_warning}",
=======
            warnings.warn(
                "By default, the graph is disconnected! {}".format(chosen_warning),
>>>>>>> f2f54eff
                OptimizeWarning,
                stacklevel=2,
            )
            if not ignoring_islands:
                n_clusters += current_n_subtrees
            _, island_populations = np.unique(current_labels, return_counts=True)
            if (island_populations < quorum).any():
                raise ValueError(
                    "Islands must be larger than the quorum. If not, drop the small "
                    "islands and solve for clusters in the remaining field."
                )
        if trace:
            self._trace.append((current_labels, deletion(np.nan, np.nan, np.inf)))
            if super_verbose:
                print(self._trace[-1])
        while current_n_subtrees < n_clusters:  # while we don't have enough regions
            best_deletion = self.find_cut(
                MSF,
                data,
                quorum=quorum,
                labels=None,
                target_label=None,
            )

            # if our search succeeds
            if np.isfinite(best_deletion.score):
                # accept the best move as *the* move
                if super_verbose:
                    print(f"making cut {best_deletion}...")
                MSF, current_n_subtrees, current_labels = self.make_cut(
                    *best_deletion, MSF=MSF
                )
            # otherwise, it means the MSF admits no further cuts (no backtracking here)
            else:
                current_n_subtrees, current_labels = cg.connected_components(
                    MSF, directed=False
                )
<<<<<<< HEAD
                warn(
                    (
                        "MSF contains no valid moves after finding "
                        f"{current_n_subtrees} subtrees. Decrease the "
                        f"size of your quorum to find the remaining "
                        f"{n_clusters - current_n_subtrees} subtrees."
=======
                warnings.warn(
                    "MSF contains no valid moves after finding {} subtrees. "
                    "Decrease the size of your quorum to find the remaining {} subtrees.".format(
                        current_n_subtrees, n_clusters - current_n_subtrees
>>>>>>> f2f54eff
                    ),
                    OptimizeWarning,
                    stacklevel=2,
                )
                self.current_labels_ = current_labels
                self.minimum_spanning_forest_ = MSF
                self._elapsed_time = time.time() - start
                return self
            if trace:
                self._trace.append((current_labels, best_deletion))

        self.current_labels_ = current_labels
        self.minimum_spanning_forest_ = MSF
        self._elapsed_time = time.time() - start
        return self

    def score(self, data, labels=None, quorum=-np.inf):
        """
        This yields a score for the data, given the labels provided.
        If no labels are provided, and the object has been fit, then
        the labels discovered from the previous fit are used.
        If ``quorum`` is not passed, it is assumed to be irrelevant.
        If ``quorum`` is passed and the labels do not meet ``quorum``,
        the score is ``inf``.

        Parameters
        ----------

        data : numpy.array
            An :math:`(N,P)` array of data on which to compute
            the score of the regions expressed in ``labels``.
        labels : numpy.array (default None)
            An :math:`(N,)` vector of labels expressing the
            classification of each observation into a region.
        quorum : int, float (default -numpy.inf)
            The floor on the size of regions, which can be -inf if there is
            no lower bound (default). Any region below quorum makes the score inf.

        Notes
        -----

        Optimization occurs with respect to a *dissimilarity* metric, so the
        problem *minimizes* the map dissimilarity. So, lower scores are better.

        """
        if labels is None:
            try:
                labels = self.current_labels_
            except AttributeError:
                raise ValueError(
                    "Labels not provided and ``MSF_Prune object`` "
                    "has not been fit to data yet."
                )

        assert data.shape[0] == len(labels), (
            f"Length of label array ({labels.shape[0]}) "
            f"does not match length of data ({data.shape[0]})!"
        )

        _, subtree_quorums = np.unique(labels, return_counts=True)
        n_subtrees = len(subtree_quorums)
        if (subtree_quorums < quorum).any():
            return np.inf
        part_scores = [
            self.reduction(
                self.metric(
                    data[labels == l],
                    self.center(data[labels == l], axis=0).reshape(1, -1),
                )
            )
            for l in range(n_subtrees)
        ]
        return self.reduction(part_scores).item()

    def find_cut(
        self,
        MSF,
        data=None,
        quorum=-np.inf,
        labels=None,
        target_label=None,
        make=False,
    ):
        """
        Find the best cut from the MSF.

        Parameters
        ----------

        MSF : scipy.sparse.csgraph.minimum_spanning_tree
            An :math:`(N,N)` scipy sparse matrix with zero elements removed.
            representing the adjacency matrix for the minimum spanning forest.
            It is constructed from ``sparse.csgraph.sparse_from_dense`` or using
            ``MSF.eliminate_zeros()``. You **MUST** remove zero entries for this
            to work, otherwise they are considered no-cost paths.
        data : numpy.array (default None)
            An :math:`(N,P)` attribute matrix. If not provided, it is
            replaced with an :math:`(N,1)` vector of ones.
        quorum : int, float (default -numpy.inf)
            The minimum number of elements in the region
        labels : numpy.array (default None)
            An :math:`(N,)` vector of labels expressing the classification of each
            observation into a region. This represents the "cluster labels"
            for disconnected components of the graph.
        target_label : int (default None)
            The target label from the labels array to subset the MSF. If passed along
            with ``labels``, then a cut will be found that is restricted
            to that subset of the ``MSF``.
        make : bool (default False)
            Whether or not to modify the input ``MSF`` in order
            to make the best cut that was found.

        Returns
        -------

        namedtuple
            A ``namedtuple`` with ``in_node``, ``out_node``, and ``score``.

        """
        if data is None:
            data = np.ones(MSF.shape)

        if (labels is None) != (target_label is None):
            raise ValueError(
                "Both ``labels`` and ``target_label`` must be supplied! Only "
                f"{['labels', 'target_label'][int(target_label is None)]} provided."
            )
        if self.verbose:
            try:
                from tqdm.auto import tqdm
            except ImportError:

                def tqdm(noop, desc=""):
                    return noop

        else:

            def tqdm(noop, desc=""):
                return noop

        zero_in = (labels is not None) and (target_label is not None)
        current_n_subtrees, current_labels = cg.connected_components(
            MSF, directed=False
        )
        best_deletion = deletion(np.nan, np.nan, np.inf)
        for in_node, out_node in tqdm(
            np.vstack(MSF.nonzero()).T, desc="finding cut..."
        ):  # iterate over MSF edges
            if zero_in:
                if labels[in_node] != target_label:
                    continue

            local_MSF = copy.deepcopy(MSF)

            # delete a candidate edge
            local_MSF[in_node, out_node] = 0
            local_MSF.eliminate_zeros()

            # get the connected components
            local_n_subtrees, local_labels = cg.connected_components(
                local_MSF, directed=False
            )

            if local_n_subtrees <= current_n_subtrees:
                raise Exception("Malformed MSF!")

            # compute the score of these components
            score = self.score(data, labels=local_labels, quorum=quorum)

            # if the score is lower than the best score and quorum is met
            if score < best_deletion.score:
                best_deletion = deletion(in_node, out_node, score)
        if make:
            return self.make_cut(*best_deletion, MSF=MSF)
        return best_deletion

    def make_cut(self, in_node, out_node, score, MSF=None):
        """
        Make a cut on the MSF inplace.

        Parameters
        ----------

        in_node : int
            The ID of the source node for the edge to be cut.
        out_node : int
            The ID of the destination node for the edge to be cut.
        score : float
            The value of the score being cut. If the score is
            infinite, the cut is not made.
        MSF : scipy.sparse.csgraph.minimum_spanning_tree (default None)
            The spanning forest to use when making the cut. If not provided,
            uses the default tree in ``self.minimum_spanning_forest_``.

        """
        if MSF is None:
            MSF = self.minimum_spanning_forest_
        if np.isfinite(score):
            MSF[in_node, out_node] = 0
            MSF.eliminate_zeros()
            return (MSF, *cg.connected_components(MSF, directed=False))
        raise OptimizeWarning(
            "Score of the ({},{}) cut is inf, the quorum is likely not met!"
        )


class Skater(BaseSpOptHeuristicSolver):
    """Skater is a spatial regionalization algorithm based on spanning tree pruning
    introduced in :cite:`assunccao2006efficient`.

    Parameters
    ----------

    gdf : geopandas.GeoDataFrame
        A Geodataframe containing original data. The ``data`` attribute is
        derived from ``gdf`` as the ``attrs_name`` columns.
    w : libpysal.weights.W
        A PySAL weights object created from given data expressing the neighbor
        relationships between observations. It must be symmetric and binary, for
        example: Queen/Rook, DistanceBand, or a symmetrized KNN.
    attrs_name : list
        Strings for attribute names (columns of ``geopandas.GeoDataFrame``).
    n_clusters : int (default 5)
        The number of clusters to form.
    floor : int, float (default -numpy.inf)
        The floor on the size of regions.
    trace : bool (default False)
        Flag denoting whether to store intermediate labelings as the tree gets pruned.
    islands : str (default 'increase')
        Description of what to do with islands. If ``'ignore'``, the algorithm will
        discover ``n_clusters`` regions, treating islands as their own regions. If
        "increase", the algorithm will discover ``n_clusters`` regions,
        treating islands as separate from ``n_clusters``.
    spanning_forest_kwds : dict (default dict())
        Keyword arguments to be passed to ``SpanningForest`` including
        ``dissimilarity``, ``affinity``, ``reduction``, and ``center``.
        See ``spopt.region.skater.SpanningForest`` for docstrings.

    Attributes
    ----------

    labels_ : numpy.array
        Region IDs for observations.

    Examples
    --------

    >>> from spopt.region import Skater
    >>> import geopandas
    >>> import libpysal
    >>> import numpy
    >>> from sklearn.metrics import pairwise as skm

    Read the data.

    >>> pth = libpysal.examples.get_path('airbnb_Chicago 2015.shp')
    >>> chicago = geopandas.read_file(pth)

    Initialize the parameters.

    >>> w = libpysal.weights.Queen.from_dataframe(chicago)
    >>> attrs_name = ['num_spots']
    >>> n_clusters = 10
    >>> floor = 3
    >>> trace = False
    >>> islands = 'increase'
    >>> spanning_forest_kwds = dict(
    ...     dissimilarity=skm.manhattan_distances,
    ...     affinity=None,
    ...     reduction=numpy.sum,
    ...     center=numpy.mean
    ... )

    Run the skater algorithm.

    >>> model = Skater(
    ...     chicago, w,
    ...     attrs_name,
    ...     n_clusters,
    ...     floor,
    ...     trace,
    ...     islands,
    ...     spanning_forest_kwds
    ... )
    >>> model.solve()

    Get the region IDs for unit areas.

    >>> model.labels_

    Show the clustering results.

    >>> chicago['skater_new'] = model.labels_
    >>> chicago.plot(column='skater_new', categorical=True, figsize=(12,8), edgecolor='w')

    """

    def __init__(
        self,
        gdf,
        w,
        attrs_name,
        n_clusters=5,
        floor=-np.inf,
        trace=False,
        islands="increase",
        spanning_forest_kwds=dict(),
    ):
        self.gdf = gdf
        self.w = w
        self.attrs_name = attrs_name
        self.n_clusters = n_clusters
        self.floor = floor
        self.trace = trace
        self.islands = islands
        self.spanning_forest_kwds = spanning_forest_kwds

    def solve(self):
        data = self.gdf
        X = data[self.attrs_name].values
        model = SpanningForest(**self.spanning_forest_kwds)
        model.fit(
            self.n_clusters,
            self.w,
            data=X,
            quorum=self.floor,
            trace=self.trace,
            islands=self.islands,
        )
        self.labels_ = model.current_labels_<|MERGE_RESOLUTION|>--- conflicted
+++ resolved
@@ -27,12 +27,12 @@
         Parameters
         ----------
 
-<<<<<<< HEAD
         dissimilarity : callable (default sklearn.metrics.pairwise.manhattan_distances)
             A callable distance metric.
         affinity : callable (default None)
-            A callable affinity metric between 0 and 1, which is
-            inverted to provide a dissimilarity metric.
+            A callable affinity metric between 0 and 1, which is inverted to provide a
+            dissimilarity metric. Either ``affinity`` or ``dissimilarity`` should be
+            provided. If both arguments are provided ``dissimilarity`` is chosen.
         reduction : callable (default numpy.sum())
             The reduction applied over all clusters to provide the map score.
         center : callable (default numpy.mean())
@@ -41,20 +41,6 @@
             Flag for how much output to provide to the user,
             in terms of print statements and progress bars. Set to ``1`` for
             minimal output and ``2`` for full output.
-=======
-        dissimilarity : a callable distance metric
-        affinity : an callable affinity metric between 0,1.
-            Will be inverted to provide a
-            dissimilarity metric.
-            Either ``affinity`` or ``dissimilarity`` should be provided.
-            If both arguments are provided ``dissimilarity`` is chosen.
-        reduction: the reduction applied over all clusters
-                   to provide the map score.
-        center:    way to compute the center of each region in attribute space
-
-        verbose: bool/int describing how much output to provide to the user,
-                 in terms of print statements or progressbars.
->>>>>>> f2f54eff
 
         Notes
         -----
@@ -180,13 +166,8 @@
             ]
             ignoring_islands = int(islands.lower() == "ignore")
             chosen_warning = island_warnings[ignoring_islands]
-<<<<<<< HEAD
-            warn(
+            warnings.warn(
                 f"By default, the graph is disconnected! {chosen_warning}",
-=======
-            warnings.warn(
-                "By default, the graph is disconnected! {}".format(chosen_warning),
->>>>>>> f2f54eff
                 OptimizeWarning,
                 stacklevel=2,
             )
@@ -224,19 +205,12 @@
                 current_n_subtrees, current_labels = cg.connected_components(
                     MSF, directed=False
                 )
-<<<<<<< HEAD
-                warn(
+                warnings.warn(
                     (
                         "MSF contains no valid moves after finding "
                         f"{current_n_subtrees} subtrees. Decrease the "
                         f"size of your quorum to find the remaining "
                         f"{n_clusters - current_n_subtrees} subtrees."
-=======
-                warnings.warn(
-                    "MSF contains no valid moves after finding {} subtrees. "
-                    "Decrease the size of your quorum to find the remaining {} subtrees.".format(
-                        current_n_subtrees, n_clusters - current_n_subtrees
->>>>>>> f2f54eff
                     ),
                     OptimizeWarning,
                     stacklevel=2,
